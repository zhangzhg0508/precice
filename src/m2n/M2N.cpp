#include "M2N.hpp"
#include "DistributedComFactory.hpp"
#include "DistributedCommunication.hpp"
#include "com/Communication.hpp"
#include "mesh/Mesh.hpp"
#include "utils/Event.hpp"
#include "utils/MasterSlave.hpp"

using precice::utils::Event;

namespace precice
{
extern bool syncMode;

namespace m2n
{

M2N::M2N(com::PtrCommunication masterCom, DistributedComFactory::SharedPointer distrFactory)
    : _masterCom(masterCom),
      _distrFactory(distrFactory)
{
}

M2N::~M2N()
{
  if (isConnected()) {
    closeConnection();
  }
}

bool M2N::isConnected()
{
  return _isMasterConnected;
}

void M2N::acceptMasterConnection(
    const std::string &acceptorName,
    const std::string &requesterName)
{
  PRECICE_TRACE(acceptorName, requesterName);

  Event e("m2n.acceptMasterConnection", precice::syncMode);

  if (not utils::MasterSlave::isSlave()) {
    PRECICE_DEBUG("Accept master-master connection");
    PRECICE_ASSERT(_masterCom);
    _masterCom->acceptConnection(acceptorName, requesterName, utils::MasterSlave::getRank());
    _isMasterConnected = _masterCom->isConnected();
  }

  utils::MasterSlave::broadcast(_isMasterConnected);
}

void M2N::requestMasterConnection(
    const std::string &acceptorName,
    const std::string &requesterName)
{
  PRECICE_TRACE(acceptorName, requesterName);

  Event e("m2n.requestMasterConnection", precice::syncMode);

  if (not utils::MasterSlave::isSlave()) {
    PRECICE_ASSERT(_masterCom);
    PRECICE_DEBUG("Request master-master connection");
    _masterCom->requestConnection(acceptorName, requesterName, 0, 1);
    _isMasterConnected = _masterCom->isConnected();
  }

  utils::MasterSlave::broadcast(_isMasterConnected);
}

void M2N::acceptSlavesConnection(
    const std::string &acceptorName,
    const std::string &requesterName)
{
  PRECICE_TRACE(acceptorName, requesterName);
  Event e("m2n.acceptSlavesConnection", precice::syncMode);

  _areSlavesConnected = true;
  for (const auto &pair : _distComs) {
    PRECICE_DEBUG("Accept slaves-slaves connections");
    pair.second->acceptConnection(acceptorName, requesterName);
    _areSlavesConnected = _areSlavesConnected && pair.second->isConnected();
  }
  PRECICE_ASSERT(_areSlavesConnected);
}

void M2N::requestSlavesConnection(
    const std::string &acceptorName,
    const std::string &requesterName)
{
  PRECICE_TRACE(acceptorName, requesterName);
  Event e("m2n.requestSlavesConnection", precice::syncMode);

  _areSlavesConnected = true;
  for (const auto &pair : _distComs) {
    PRECICE_DEBUG("Request slaves connections");
    pair.second->requestConnection(acceptorName, requesterName);
    _areSlavesConnected = _areSlavesConnected && pair.second->isConnected();
  }
  PRECICE_ASSERT(_areSlavesConnected);
}

void M2N::prepareEstablishment()
{
  PRECICE_TRACE();
  _masterCom->prepareEstablishment();
}

void M2N::cleanupEstablishment()
{
  PRECICE_TRACE();
  _masterCom->cleanupEstablishment();
}

void M2N::acceptSlavesPreConnection(
    const std::string &acceptorName,
    const std::string &requesterName)
{
  PRECICE_TRACE(acceptorName, requesterName);
  _areSlavesConnected = true;
  for (const auto &pair : _distComs) {
    pair.second->acceptPreConnection(acceptorName, requesterName);
    _areSlavesConnected = _areSlavesConnected && pair.second->isConnected();
    }
  PRECICE_ASSERT(_areSlavesConnected);
}

void M2N::requestSlavesPreConnection(
  const std::string &acceptorName,
  const std::string &requesterName)
{
  PRECICE_TRACE(acceptorName, requesterName);
  _areSlavesConnected = true;
  for (const auto &pair : _distComs) {
    pair.second->requestPreConnection(acceptorName, requesterName);
    _areSlavesConnected = _areSlavesConnected && pair.second->isConnected();
    }
  PRECICE_ASSERT(_areSlavesConnected);
}

void M2N::completeSlavesConnection()
{
  for (const auto &pair : _distComs) {
    pair.second->updateVertexList();
  }
}

void M2N::acceptSlavesPreConnection(
    const std::string &acceptorName,
    const std::string &requesterName)
{
  TRACE(acceptorName, requesterName);
  _areSlavesConnected = true;
  
  for (const auto &pair : _distComs) {  
    pair.second->acceptPreConnection(acceptorName, requesterName); 
    _areSlavesConnected = _areSlavesConnected && pair.second->isConnected();
    }
  assertion(_areSlavesConnected);
}

void M2N::requestSlavesPreConnection(
  const std::string &acceptorName,
  const std::string &requesterName)
{
  TRACE(acceptorName, requesterName);
  _areSlavesConnected = true;

  for (const auto &pair : _distComs) {
    pair.second->requestPreConnection(acceptorName, requesterName);    
    _areSlavesConnected = _areSlavesConnected && pair.second->isConnected();
  }
  assertion(_areSlavesConnected);
}

void M2N::updateVertexList()
{
  for (const auto &pair : _distComs) {
    pair.second->updateVertexList();
  }
}

void M2N::closeConnection()
{
  PRECICE_TRACE();
  if (not utils::MasterSlave::isSlave() && _masterCom->isConnected()) {
    _masterCom->closeConnection();
    _isMasterConnected = false;
  }

  utils::MasterSlave::broadcast(_isMasterConnected);

  if (utils::MasterSlave::isSlave() || utils::MasterSlave::isMaster()) {
    _areSlavesConnected = false;
    for (const auto &pair : _distComs) {
      pair.second->closeConnection();
      _areSlavesConnected = _areSlavesConnected || pair.second->isConnected();
    }
    PRECICE_ASSERT(not _areSlavesConnected);
  }
}

com::PtrCommunication M2N::getMasterCommunication()
{
  PRECICE_ASSERT(not utils::MasterSlave::isSlave());
  return _masterCom; /// @todo maybe it would be a nicer design to not offer this
}

void M2N::createDistributedCommunication(mesh::PtrMesh mesh)
{
  PRECICE_TRACE();
  DistributedCommunication::SharedPointer distCom = _distrFactory->newDistributedCommunication(mesh);
  _distComs[mesh->getID()]                        = distCom;
}

void M2N::send(
    double const *itemsToSend,
    int     size,
    int     meshID,
    int     valueDimension)
{
  if (utils::MasterSlave::isSlave() || utils::MasterSlave::isMaster()) {
    PRECICE_ASSERT(_areSlavesConnected);
    PRECICE_ASSERT(_distComs.find(meshID) != _distComs.end());
    PRECICE_ASSERT(_distComs[meshID].get() != nullptr);

    if (precice::syncMode) {
      if (not utils::MasterSlave::isSlave()) {
        bool ack = true;
        _masterCom->send(ack, 0);
        _masterCom->receive(ack, 0);
        _masterCom->send(ack, 0);
      }
    }
    Event e("m2n.sendData", precice::syncMode);
    _distComs[meshID]->send(itemsToSend, size, valueDimension);
  } else { //coupling mode
    PRECICE_ASSERT(_isMasterConnected);
    _masterCom->send(itemsToSend, size, 0);
  }
}

void M2N::send(bool itemToSend)
{
  PRECICE_TRACE(utils::MasterSlave::getRank());
  if (not utils::MasterSlave::isSlave()) {
    _masterCom->send(itemToSend, 0);
  }
}

void M2N::send(double itemToSend)
{
  PRECICE_TRACE(utils::MasterSlave::getRank());
  if (not utils::MasterSlave::isSlave()) {
    _masterCom->send(itemToSend, 0);
  }
}

void M2N::broadcastSendLocalMesh(mesh::Mesh &mesh)
{
  int meshID = mesh.getID();
<<<<<<< HEAD
  if (utils::MasterSlave::_slaveMode || utils::MasterSlave::_masterMode) {
    assertion(_areSlavesConnected);
    assertion(_distComs.find(meshID) != _distComs.end());
    assertion(_distComs[meshID].get() != nullptr);    
    _distComs[meshID]->broadcastSendMesh(mesh);
  } else { //coupling mode
=======
  if (utils::MasterSlave::isSlave() || utils::MasterSlave::isMaster()) {
    PRECICE_ASSERT(_areSlavesConnected);
    PRECICE_ASSERT(_distComs.find(meshID) != _distComs.end());
    PRECICE_ASSERT(_distComs[meshID].get() != nullptr);    
    _distComs[meshID]->broadcastSendMesh();
  } else { //coupling mode
    PRECICE_ASSERT(false, "This method can only be used in parallel communication mode");
>>>>>>> d48b59c1
  }
}

void M2N::broadcastSendLCM(std::map<int, std::vector<int>> &localCommunicationMap,
                        mesh::Mesh &mesh)
{
<<<<<<< HEAD
  if (utils::MasterSlave::_slaveMode || utils::MasterSlave::_masterMode) {
    int meshID = mesh.getID();
    assertion(_areSlavesConnected);
    _distComs[meshID]->broadcastSendLCM(localCommunicationMap);
  } else { //coupling mode
  }  
}

=======
  if (utils::MasterSlave::isSlave() || utils::MasterSlave::isMaster()) {
    int meshID = mesh.getID();
    PRECICE_ASSERT(_areSlavesConnected);
    _distComs[meshID]->broadcastSendLCM(localCommunicationMap);
  } else { //coupling mode
    PRECICE_ASSERT(false, "This method can only be used in parallel communication mode");
  }  
}

void M2N::broadcastSend(int &itemToSend, mesh::Mesh &mesh)
{
  int meshID = mesh.getID();
  if (utils::MasterSlave::isSlave() || utils::MasterSlave::isMaster()) {
    PRECICE_ASSERT(_areSlavesConnected);
    _distComs[meshID]->broadcastSend(itemToSend);
  } else { //coupling mode
    PRECICE_ASSERT(false, "This method can only be used with the point to point communication scheme");
  }
}

>>>>>>> d48b59c1
void M2N::receive(double *itemsToReceive,
                  int     size,
                  int     meshID,
                  int     valueDimension)
{
  if (utils::MasterSlave::isSlave() || utils::MasterSlave::isMaster()) {
    PRECICE_ASSERT(_areSlavesConnected);
    PRECICE_ASSERT(_distComs.find(meshID) != _distComs.end());
    PRECICE_ASSERT(_distComs[meshID].get() != nullptr);

    if (precice::syncMode) {
      if (not utils::MasterSlave::isSlave()) {
        bool ack;

        _masterCom->receive(ack, 0);
        _masterCom->send(ack, 0);
        _masterCom->receive(ack, 0);
      }
    }
    Event e("m2n.receiveData", precice::syncMode);
    _distComs[meshID]->receive(itemsToReceive, size, valueDimension);
  } else { //coupling mode
    PRECICE_ASSERT(_isMasterConnected);
    _masterCom->receive(itemsToReceive, size, 0);
  }
}

void M2N::receive(bool &itemToReceive)
{
  PRECICE_TRACE(utils::MasterSlave::getRank());
  if (not utils::MasterSlave::isSlave()) {
    _masterCom->receive(itemToReceive, 0);
  }

  utils::MasterSlave::broadcast(itemToReceive);

  PRECICE_DEBUG("receive(bool): " << itemToReceive);
}

void M2N::receive(double &itemToReceive)
{
  PRECICE_TRACE(utils::MasterSlave::getRank());
  if (not utils::MasterSlave::isSlave()) { //coupling mode
    _masterCom->receive(itemToReceive, 0);
  }

  utils::MasterSlave::broadcast(itemToReceive);

  PRECICE_DEBUG("receive(double): " << itemToReceive);
}

void M2N::broadcastReceiveAll(std::vector<int> &itemToReceive, mesh::Mesh &mesh)
{
  if (utils::MasterSlave::isSlave() || utils::MasterSlave::isMaster()) {
    int meshID = mesh.getID();
    PRECICE_ASSERT(_areSlavesConnected);
    _distComs[meshID]->broadcastReceiveAll(itemToReceive);
  } else { //coupling mode
    PRECICE_ASSERT(false, "This method can only be used with the point to point communication scheme");
  }  
}

void M2N::broadcastReceiveLocalMesh(mesh::Mesh &mesh)
{
  int meshID = mesh.getID();
  if (utils::MasterSlave::isSlave() || utils::MasterSlave::isMaster()) {
    PRECICE_ASSERT(_areSlavesConnected);
    PRECICE_ASSERT(_distComs.find(meshID) != _distComs.end());
    PRECICE_ASSERT(_distComs[meshID].get() != nullptr);
    _distComs[meshID]->broadcastReceiveMesh();
  } else { //coupling mode
    PRECICE_ASSERT(false, "This method can only be used with the point to point communication scheme");
  }
}

void M2N::broadcastReceiveLCM(std::map<int, std::vector<int>> &localCommunicationMap, mesh::Mesh &mesh)
{
  if (utils::MasterSlave::isSlave() || utils::MasterSlave::isMaster()) {
    int meshID = mesh.getID();
    PRECICE_ASSERT(_areSlavesConnected);
    _distComs[meshID]->broadcastReceiveLCM(localCommunicationMap);
  } else { //coupling mode
    PRECICE_ASSERT(false, "This method can only be used with the point to point communication scheme");
  }  
}

void M2N::broadcastReceiveLocalMesh(mesh::Mesh &mesh)
{
  int meshID = mesh.getID();
  if (utils::MasterSlave::_slaveMode || utils::MasterSlave::_masterMode) {
    assertion(_areSlavesConnected);
    assertion(_distComs.find(meshID) != _distComs.end());
    assertion(_distComs[meshID].get() != nullptr);
    _distComs[meshID]->broadcastReceiveMesh(mesh);
  } else { //coupling mode
  }
}

void M2N::broadcastReceiveLCM(std::map<int, std::vector<int>> &localCommunicationMap, mesh::Mesh &mesh)
{
  if (utils::MasterSlave::_slaveMode || utils::MasterSlave::_masterMode) {
    int meshID = mesh.getID();
    assertion(_areSlavesConnected);
    _distComs[meshID]->broadcastReceiveLCM(localCommunicationMap);
  } else { //coupling mode
  }  
}

} // namespace m2n
} // namespace precice<|MERGE_RESOLUTION|>--- conflicted
+++ resolved
@@ -146,41 +146,6 @@
   }
 }
 
-void M2N::acceptSlavesPreConnection(
-    const std::string &acceptorName,
-    const std::string &requesterName)
-{
-  TRACE(acceptorName, requesterName);
-  _areSlavesConnected = true;
-  
-  for (const auto &pair : _distComs) {  
-    pair.second->acceptPreConnection(acceptorName, requesterName); 
-    _areSlavesConnected = _areSlavesConnected && pair.second->isConnected();
-    }
-  assertion(_areSlavesConnected);
-}
-
-void M2N::requestSlavesPreConnection(
-  const std::string &acceptorName,
-  const std::string &requesterName)
-{
-  TRACE(acceptorName, requesterName);
-  _areSlavesConnected = true;
-
-  for (const auto &pair : _distComs) {
-    pair.second->requestPreConnection(acceptorName, requesterName);    
-    _areSlavesConnected = _areSlavesConnected && pair.second->isConnected();
-  }
-  assertion(_areSlavesConnected);
-}
-
-void M2N::updateVertexList()
-{
-  for (const auto &pair : _distComs) {
-    pair.second->updateVertexList();
-  }
-}
-
 void M2N::closeConnection()
 {
   PRECICE_TRACE();
@@ -260,14 +225,6 @@
 void M2N::broadcastSendLocalMesh(mesh::Mesh &mesh)
 {
   int meshID = mesh.getID();
-<<<<<<< HEAD
-  if (utils::MasterSlave::_slaveMode || utils::MasterSlave::_masterMode) {
-    assertion(_areSlavesConnected);
-    assertion(_distComs.find(meshID) != _distComs.end());
-    assertion(_distComs[meshID].get() != nullptr);    
-    _distComs[meshID]->broadcastSendMesh(mesh);
-  } else { //coupling mode
-=======
   if (utils::MasterSlave::isSlave() || utils::MasterSlave::isMaster()) {
     PRECICE_ASSERT(_areSlavesConnected);
     PRECICE_ASSERT(_distComs.find(meshID) != _distComs.end());
@@ -275,23 +232,12 @@
     _distComs[meshID]->broadcastSendMesh();
   } else { //coupling mode
     PRECICE_ASSERT(false, "This method can only be used in parallel communication mode");
->>>>>>> d48b59c1
   }
 }
 
 void M2N::broadcastSendLCM(std::map<int, std::vector<int>> &localCommunicationMap,
                         mesh::Mesh &mesh)
 {
-<<<<<<< HEAD
-  if (utils::MasterSlave::_slaveMode || utils::MasterSlave::_masterMode) {
-    int meshID = mesh.getID();
-    assertion(_areSlavesConnected);
-    _distComs[meshID]->broadcastSendLCM(localCommunicationMap);
-  } else { //coupling mode
-  }  
-}
-
-=======
   if (utils::MasterSlave::isSlave() || utils::MasterSlave::isMaster()) {
     int meshID = mesh.getID();
     PRECICE_ASSERT(_areSlavesConnected);
@@ -312,7 +258,6 @@
   }
 }
 
->>>>>>> d48b59c1
 void M2N::receive(double *itemsToReceive,
                   int     size,
                   int     meshID,
@@ -399,27 +344,5 @@
   }  
 }
 
-void M2N::broadcastReceiveLocalMesh(mesh::Mesh &mesh)
-{
-  int meshID = mesh.getID();
-  if (utils::MasterSlave::_slaveMode || utils::MasterSlave::_masterMode) {
-    assertion(_areSlavesConnected);
-    assertion(_distComs.find(meshID) != _distComs.end());
-    assertion(_distComs[meshID].get() != nullptr);
-    _distComs[meshID]->broadcastReceiveMesh(mesh);
-  } else { //coupling mode
-  }
-}
-
-void M2N::broadcastReceiveLCM(std::map<int, std::vector<int>> &localCommunicationMap, mesh::Mesh &mesh)
-{
-  if (utils::MasterSlave::_slaveMode || utils::MasterSlave::_masterMode) {
-    int meshID = mesh.getID();
-    assertion(_areSlavesConnected);
-    _distComs[meshID]->broadcastReceiveLCM(localCommunicationMap);
-  } else { //coupling mode
-  }  
-}
-
 } // namespace m2n
 } // namespace precice