#pragma once

#include <Eigen/Core>
#include <algorithm>
#include <map>
#include <memory>
#include <set>
#include <string>
#include <vector>
#include "Constants.hpp"
#include "CouplingData.hpp"
#include "CouplingScheme.hpp"
#include "SharedPointer.hpp"
#include "acceleration/SharedPointer.hpp"
#include "impl/ConvergenceMeasure.hpp"
#include "impl/SharedPointer.hpp"
#include "io/TXTTableWriter.hpp"
#include "logging/Logger.hpp"
#include "m2n/M2N.hpp"
#include "m2n/SharedPointer.hpp"
#include "mesh/SharedPointer.hpp"
#include "utils/assertion.hpp"

namespace precice {
namespace io {
class TXTTableWriter;
} // namespace io

namespace cplscheme {
class CouplingData;

/**
 * @brief Abstract base class for standard coupling schemes.
 *
 * ! General description
 * A coupling scheme computes the actions to be done by the coupled participants
 * (solvers) in time. It provides interface functions to setup, advance and
 * shutdown the coupling scheme and interface functions to query the state of
 * the coupling scheme and required actions of the participants.
 *
 * ! Usage
 * -# create an object of a concrete coupling scheme class
 *    (ExplicitCouplingScheme, e.g.)
 * -# add all meshes holding data to the coupling scheme by addMesh()
 * -# configure the object by adding subclass specific information
 * -# start the coupling scheme with initialize(), where the name of the local
 *    participant, i.e. the participant using the coupling scheme object, is
 *    needed
 * -# retrieve necessary information about sent/received data and the state of
 *    the coupled simulation
 * -# query actions and mark them as fulfilled
 * -# compute data to be sent (possibly taking into account received data from
 *    initialize())
 * -# advance the coupling scheme with advance(); where the maximum timestep
 *    length (= time window size) needs to be obeyed
 * -# ....
 * -# when the method isCouplingOngoing() returns false, call finalize() to
 *    stop the coupling scheme
 */
class BaseCouplingScheme : public CouplingScheme {
public:
  enum CouplingMode { Explicit,
                      Implicit,
                      Undefined };

  BaseCouplingScheme(
      double                        maxTime,
      int                           maxTimeWindows,
      double                        timeWindowSize,
      int                           validDigits,
      std::string                   localParticipant,
      int                           maxIterations,
      CouplingMode                  cplMode,
      constants::TimesteppingMethod dtMethod,
      int                           extrapolationOrder);

  /**
   * @brief getter for _isInitialized
   * @returns true, if initialize has been called.
   */
  bool isInitialized() const override final
  {
    return _isInitialized;
  }

  /**
   * @brief Adds newly computed time. Has to be called before every advance.
   * @param timeToAdd time to be added
   */
  void addComputedTime(double timeToAdd) override final;

  /**
   * @brief Returns true, if data will be exchanged when calling advance().
   *
   * Also returns true after the last call of advance() at the end of the
   * simulation.
   *
   * @param lastSolverTimestepLength [IN] The length of the last timestep
   *        computed by the solver calling willDataBeExchanged().
   */
  bool willDataBeExchanged(double lastSolverTimestepLength) const override final;

  /**
<<<<<<< HEAD
   * @brief getter for _hasInitialDataBeenReceived
   * @returns true, if data has been received in call of initialize().
   */
  bool hasInitialDataBeenReceived() const override final;

  /**
=======
>>>>>>> aaba0f90
   * @brief getter for _hasDataBeenReceived
   * @returns true, if data has been received in last call of advance().
   */
  bool hasDataBeenReceived() const override final;

  /**
   * @brief getter for _time
   * @returns the currently computed time of the coupling scheme.
   */
  double getTime() const override final;

  /**
   * @brief getter for _timeWindows
   * @returns the number of currently computed time windows of the coupling scheme.
   */
  int getTimeWindows() const override final;

  /**
   * @brief Function to check whether time window size is defined by coupling scheme.
   *
   * There are two reasons why a scheme might have a time window size:
   * 1) a fixed time window size is given in the scheme
   * 2) the participant received the time window size from another participant in the scheme
   *
   * @returns true, if time window size is available.
   */
  bool hasTimeWindowSize() const override final;

  /**
   * @brief Returns the time window size, if one is given by the coupling scheme.
   *
   * An assertion is thrown, if no valid time window size is given. Check with
   * hasTimeWindowSize().
   */
  double getTimeWindowSize() const override final;

  /**
   * @brief Returns the remaining timestep length within the current time window.
   *
   * If no time window size is prescribed by the coupling scheme, always 0.0 is
   * returned.
   */
  double getThisTimeWindowRemainder() const override final;

  /**
   * @brief Returns the maximal length of the next timestep to be computed.
   *
   * If no time window size is prescribed by the coupling scheme, always the
   * maximal double accuracy floating point number value is returned.
   */
  double getNextTimestepMaxLength() const override final; // @todo mainly used in tests. Is this function actually needed or can we drop it and only use getThisTimeWindowRemainder()?

  /// Returns true, when the coupled simulation is still ongoing.
  bool isCouplingOngoing() const override final;

  /// Returns true, when the accessor can advance to the next time window.
  bool isTimeWindowComplete() const override final;

  /// Returns true, if the given action has to be performed by the accessor.
  bool isActionRequired(const std::string &actionName) const override final;

  /// Tells the coupling scheme that the accessor has performed the given action.
  void markActionFulfilled(const std::string &actionName) override final;

  /// Sets an action required to be performed by the accessor.
  void requireAction(const std::string &actionName) override final;

  /**
   * @brief Returns coupling state information.
   *
   * Includes current iteration, max iterations, time, time window and action.
   */
  std::string printCouplingState() const override;

  /// Finalizes the coupling scheme.
  void finalize() override final;

  /**
   * @brief Initializes the coupling scheme.
   *
   * @param[in] startTime starting time of coupling scheme
   * @param[in] startTimeWindow starting counter of time window, from which coupling scheme starts
   */
  void initialize(double startTime, int startTimeWindow) override final;

  /**
   * @brief Advances the coupling scheme.
   */
  void advance() override final;

  /// Adds a measure to determine the convergence of coupling iterations.
  void addConvergenceMeasure(
      int                         dataID,
      bool                        suffices,
      bool                        strict,
      impl::PtrConvergenceMeasure measure,
      bool                        doesLogging);

  /// Set an acceleration technique.
  void setAcceleration(const acceleration::PtrAcceleration &acceleration);

  /**
   * @brief Getter for _doesFirstStep
   * @returns _doesFirstStep
   */
  bool doesFirstStep() const
  {
    return _doesFirstStep;
  }

  /**
   * @returns true, if coupling scheme has any sendData
   */
  virtual bool hasAnySendData() = 0;

  /**
   * @brief Determines which data is initialized and therefore has to be exchanged during initialize.
   *
   * Calls determineInitialSend and determineInitialReceive for all send and receive data of this coupling scheme.
   */
  virtual void determineInitialDataExchange() = 0;

protected:
  /// Map that links DataID to CouplingData
  typedef std::map<int, PtrCouplingData> DataMap;

  /// Sends data sendDataIDs given in mapCouplingData with communication.
  void sendData(const m2n::PtrM2N &m2n, const DataMap &sendData);

  /// Receives data receiveDataIDs given in mapCouplingData with communication.
  void receiveData(const m2n::PtrM2N &m2n, const DataMap &receiveData);

  /**
   * @brief interface to provide all CouplingData, depending on coupling scheme being used
   * @return DataMap containing all CouplingData
   */
  virtual const DataMap getAllData() = 0;

  /**
   * @brief Function to determine whether coupling scheme is an explicit coupling scheme
   * @returns true, if coupling scheme is explicit
   */
  bool isExplicitCouplingScheme()
  {
    PRECICE_ASSERT(_couplingMode != Undefined);
    return _couplingMode == Explicit;
  }

  /**
   * @brief Function to determine whether coupling scheme is an implicit coupling scheme
   * @returns true, if coupling scheme is implicit
   */
  bool isImplicitCouplingScheme()
  {
    PRECICE_ASSERT(_couplingMode != Undefined);
    return _couplingMode == Implicit;
  }

  /**
   * @brief Setter for _timeWindowSize
   * @param timeWindowSize
   */
  void setTimeWindowSize(double timeWindowSize);

  /**
   * @brief Getter for _computedTimeWindowPart
   * @returns _computedTimeWindowPart
   */
  double getComputedTimeWindowPart()
  {
    return _computedTimeWindowPart;
  }

  /**
   * @brief Setter for _doesFirstStep
   */
  void setDoesFirstStep(bool doesFirstStep)
  {
    _doesFirstStep = doesFirstStep;
  }

  /**
   * @brief Used to set flag after data has been received using receiveData().
   */
  void checkDataHasBeenReceived();

  /**
   * @brief Getter for _sendsInitializedData
   * @returns _sendsInitializedData
   */
  bool sendsInitializedData() const
  {
    return _sendsInitializedData;
  }

  /**
   * @brief Getter for _receivesInitializedData
   * @returns _receivesInitializedData
   */
  bool receivesInitializedData() const
  {
    return _receivesInitializedData;
  }

  /**
   * @brief Setter for _timeWindows
   *
   * Sets the computed time windows of the coupling scheme.
   * Used for testing to allow to advance in time without a coupling partner.
   *
   * @param timeWindows number of time windows
   */
  void setTimeWindows(int timeWindows)
  {
    _timeWindows = timeWindows;
  }

  /**
   * @brief Reserves memory to store data values from previous iterations and time windows in coupling data and acceleration, and initializes with zero.
   */
  void initializeStorages();

  /**
   * @brief sends convergence to other participant via m2n
   * @param m2n used for sending
   * @param convergence bool that is being sent
   */
  void sendConvergence(const m2n::PtrM2N &m2n, bool convergence);

  /**
   * @brief receives convergence from other participant via m2n
   * @param m2n used for receiving
   * @returns convergence bool
   */
  bool receiveConvergence(const m2n::PtrM2N &m2n);

  /**
   * @brief perform a coupling iteration
   * @returns whether this iteration has converged or not
   *
   * This function is called from the child classes
   */
  bool doImplicitStep();

  /**
   * @brief stores current data in buffer for extrapolation
   */
  void storeExtrapolationData();

  /**
   * @brief finalizes this window's data and initializes data for next window.
   */
  void moveToNextWindow();

  /**
   * @brief used for storing all Data at end of doImplicitStep for later reference.
   */
  void storeIteration()
  {
    PRECICE_ASSERT(isImplicitCouplingScheme());
    for (const DataMap::value_type &pair : getAllData()) {
      pair.second->storeIteration();
    }
  }

  /**
   * @brief Sets _sendsInitializedData, if sendData requires initialization
   * @param sendData CouplingData being checked
   */
  void determineInitialSend(DataMap &sendData);

  /**
   * @brief Sets _receivesInitializedData, if receiveData requires initialization
   * @param receiveData CouplingData being checked
   */
  void determineInitialReceive(DataMap &receiveData);

  /**
   * @brief getter for _extrapolationOrder
   */
  int getExtrapolationOrder();

private:
  /// Coupling mode used by coupling scheme.
  CouplingMode _couplingMode = Undefined;

  mutable logging::Logger _log{"cplscheme::BaseCouplingScheme"};

  /// Maximum time being computed. End of simulation is reached, if _time == _maxTime
  double _maxTime;

  /// current time; _time <= _maxTime
  double _time = 0;

  /// Number of time windows that have to be computed. End of simulation is reached, if _timeWindows == _maxTimeWindows
  int _maxTimeWindows;

  /// number of completed time windows; _timeWindows <= _maxTimeWindows
  int _timeWindows = 0;

  /// size of time window; _timeWindowSize <= _maxTime
  double _timeWindowSize;

  /// Part of the window that is already computed; _computedTimeWindowPart <= _timeWindowSize
  double _computedTimeWindowPart = 0;

  /// Limit of iterations during one time window. Continue to next time window, if _iterations == _maxIterations.
  int _maxIterations = -1;

  /// Number of iterations in current time window. _iterations <= _maxIterations
  int _iterations = -1;

  /// Number of total iterations performed.
  int _totalIterations = -1;

  /// True, if local participant is the one starting the explicit scheme.
  bool _doesFirstStep = false;

  /// True, if _computedTimeWindowPart == _timeWindowSize and (coupling has converged or _iterations == _maxIterations)
  bool _isTimeWindowComplete = false;

  /// Acceleration method to speedup iteration convergence.
  acceleration::PtrAcceleration _acceleration;

  /// True, if this participant has to send initialized data.
  bool _sendsInitializedData = false;

  /// True, if this participant has to receive initialized data.
  bool _receivesInitializedData = false;

  /// True, if data has been received from other participant. Flag is used to make sure that coupling scheme is implemented and used correctly.
  bool _hasDataBeenReceived = false;

  /// True, if coupling has been initialized.
  bool _isInitialized = false;

  std::set<std::string> _actions;

  /// Responsible for monitoring iteration count over time window.
  std::shared_ptr<io::TXTTableWriter> _iterationsWriter;

  /// Writes out coupling convergence within all time windows.
  std::shared_ptr<io::TXTTableWriter> _convergenceWriter;

  /// Local participant name.
  std::string _localParticipant = "unknown";

  /**
   * Order of predictor of interface values for first participant.
   *
   * The first participant in the implicit coupling scheme has to take some
   * initial guess for the interface values computed by the second participant.
   * In order to improve this initial guess, an extrapolation from previous
   * time windows can be performed.
   *
   * The standard predictor is of order zero, i.e., simply the converged values
   * of the last time windows are taken as initial guess for the coupling iterations.
   * Currently, an order 1 predictor (linear extrapolation) and order 2 predictor
   * (see https://doi.org/10.1016/j.compstruc.2008.11.013, p.796, Algorithm line 1 )
   * is implement besides that.
   */
  const int _extrapolationOrder;

  /// Smallest number, taking validDigits into account: eps = std::pow(10.0, -1 * validDigits)
  const double _eps;

  /**
   * @brief Holds meta information to perform a convergence measurement.
   * @param data Associated data field
   * @param couplingData Coupling data history
   * @param suffices Whether this measure already suffices for convergence
   * @param strict Whether non-convergence of this measure leads to a premature end of the simulation
   * @param measure Link to the actual convergence measure
   * @param doesLogging Whether this measure is logged in the convergence file
   */
  struct ConvergenceMeasureContext {
    PtrCouplingData             couplingData;
    bool                        suffices;
    bool                        strict;
    impl::PtrConvergenceMeasure measure;
    bool                        doesLogging;

    std::string logHeader() const
    {
      return "Res" + measure->getAbbreviation() + "(" + couplingData->getDataName() + ")";
    }
  };

  /**
   * @brief All convergence measures of coupling iterations.
   *
   * Before initialization, only dataID and measure variables are filled. Then,
   * the data is fetched from send and receive data assigned to the cpl scheme.
   */
  std::vector<ConvergenceMeasureContext> _convergenceMeasures;

  /// Functions needed for initialize()

  /**
   * @brief implements functionality for initialize in base class.
   */
  virtual void exchangeInitialData() = 0;

  /// Functions needed for advance()

  /**
   * @brief implements functionality for advance in base class.
   * @returns true, if iteration converged
   */
  virtual bool exchangeDataAndAccelerate() = 0;

  /**
   * @brief interface to provide accelerated data, depending on coupling scheme being used
   * @return data being accelerated
   */
  virtual const DataMap getAccelerationData() = 0;

  /**
   * @brief If any required actions are open, an error message is issued.
   */
  void checkCompletenessRequiredActions();

  /**
   * @brief Function to check whether end of time window is reached. Does not check for convergence
   * @returns true if end time of time window is reached.
   */
  bool reachedEndOfTimeWindow();

  /**
   * @brief Initialize txt writers for iterations and convergence tracking
   */
  void initializeTXTWriters();

  /**
   * @brief Advance txt writers for iterations and convergence tracking
   */
  void advanceTXTWriters();

  /**
   * @brief Prints the coupling state
   *
   * @param timeWindows current number of completed time windows
   * @param time current time
   */
  std::string printBasicState(
      int    timeWindows,
      double time) const;

  /**
   * @brief Prints the action state
   * @returns a string representing the required actions.
   */
  std::string printActionsState() const;

  /**
   * @brief Measure whether coupling scheme has converged or not
   * @return Whether coupling scheme has converged
   */
  bool measureConvergence();

  /**
   * @brief Reset all convergence measurements after convergence
   */
  void newConvergenceMeasurements();

  /**
   * @brief Checks whether any CouplingData in dataMap requires initialization
   * @param dataMap map containing CouplingData
   * @return true, if any CouplingData in dataMap requires initialization
   */
  bool anyDataRequiresInitialization(DataMap &dataMap) const;
};
} // namespace cplscheme
} // namespace precice<|MERGE_RESOLUTION|>--- conflicted
+++ resolved
@@ -101,15 +101,6 @@
   bool willDataBeExchanged(double lastSolverTimestepLength) const override final;
 
   /**
-<<<<<<< HEAD
-   * @brief getter for _hasInitialDataBeenReceived
-   * @returns true, if data has been received in call of initialize().
-   */
-  bool hasInitialDataBeenReceived() const override final;
-
-  /**
-=======
->>>>>>> aaba0f90
    * @brief getter for _hasDataBeenReceived
    * @returns true, if data has been received in last call of advance().
    */
