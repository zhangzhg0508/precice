--- conflicted
+++ resolved
@@ -1245,17 +1245,12 @@
       maxTime, maxTimesteps, timestepLength, 16, nameParticipant0, nameParticipant1,
       context.name, m2n, constants::FIXED_TIME_WINDOW_SIZE,
       BaseCouplingScheme::Implicit, 100);
-<<<<<<< HEAD
   serialCouplingSchemeFixture fixture;
 
   cplScheme.addDataToSend(mesh->data(sendDataIndex), mesh, dataRequiresInitialization);
   CouplingData *sendCouplingData = fixture.getSendData(cplScheme, sendDataIndex);
   cplScheme.addDataToReceive(mesh->data(receiveDataIndex), mesh, not dataRequiresInitialization);
   CouplingData *receiveCouplingData = fixture.getReceiveData(cplScheme, receiveDataIndex);
-=======
-  cplScheme.addDataToSend(mesh->data(sendDataIndex), mesh, dataRequiresInitialization);
-  cplScheme.addDataToReceive(mesh->data(receiveDataIndex), mesh, not dataRequiresInitialization);
->>>>>>> fb6e44ba
 
   // Add convergence measures
   int                                    minIterations = 3;
