#include "partition/ReceivedPartition.hpp"
#include "com/CommunicateMesh.hpp"
#include "com/Communication.hpp"
#include "m2n/M2N.hpp"
#include "mapping/Mapping.hpp"
#include "mesh/Edge.hpp"
#include "mesh/Mesh.hpp"
#include "mesh/Triangle.hpp"
#include "mesh/Vertex.hpp"
#include "utils/Event.hpp"
#include "utils/Helpers.hpp"
#include "utils/MasterSlave.hpp"

using precice::utils::Event;

namespace precice {
extern bool syncMode;

namespace partition {

ReceivedPartition::ReceivedPartition(
    mesh::PtrMesh mesh, GeometricFilter geometricFilter, double safetyFactor)
    : Partition(mesh),
      _geometricFilter(geometricFilter),
      _bb(mesh->getDimensions(), std::make_pair(std::numeric_limits<double>::max(),
                                                std::numeric_limits<double>::lowest())),
      _dimensions(mesh->getDimensions()),
      _safetyFactor(safetyFactor)
{
}

void ReceivedPartition::communicate()
{
  TRACE();
  INFO("Receive global mesh " << _mesh->getName());
  Event e("partition.receiveGlobalMesh." + _mesh->getName(), precice::syncMode);
<<<<<<< HEAD
  if (not utils::MasterSlave::_slaveMode) {
    assertion(_mesh->vertices().size() == 0);
=======
  if (not utils::MasterSlave::isSlave()) {
    assertion(_mesh->vertices().empty());
>>>>>>> bac8007d
    com::CommunicateMesh(_m2n->getMasterCommunication()).receiveMesh(*_mesh, 0);
  }
}

void ReceivedPartition::compute()
{
  TRACE(_geometricFilter);

  // handle coupling mode first (i.e. serial participant)
  if (not utils::MasterSlave::isSlave() && not utils::MasterSlave::isMaster()) { //coupling mode
    _mesh->setGlobalNumberOfVertices(_mesh->vertices().size());
    computeVertexOffsets();
    for (mesh::Vertex &v : _mesh->vertices()) {
      v.setOwner(true);
    }
    return;
  }

  // check to prevent false configuration
  if (not utils::MasterSlave::isSlave()) {
    CHECK(_fromMapping || _toMapping,
          "The received mesh " << _mesh->getName()
          << " needs a mapping, either from it, to it, or both. Maybe you don't want to receive this mesh at all?")
  }


  // To understand the following steps, it is recommended to look at BU's thesis, especially Figure 69 on page 89 
  // for RBF-based filtering. https://mediatum.ub.tum.de/doc/1320661/document.pdf


  // (0) set global number of vertices before filtering
  if (utils::MasterSlave::isMaster()) {
    _mesh->setGlobalNumberOfVertices(_mesh->vertices().size());
  }

  // (1) Bounding-Box-Filter

  if (_geometricFilter == FILTER_FIRST) { //pre-filter-post-filter

    INFO("Pre-filter mesh " << _mesh->getName() << " by bounding-box");
    Event e("partition.preFilterMesh." + _mesh->getName(), precice::syncMode);

    if (utils::MasterSlave::isSlave()) {
      prepareBoundingBox();
      com::CommunicateMesh(utils::MasterSlave::_communication).sendBoundingBox(_bb, 0);
      com::CommunicateMesh(utils::MasterSlave::_communication).receiveMesh(*_mesh, 0);

      if(areProvidedMeshesEmpty()) {
        std::string msg = "The re-partitioning completely filtered out the mesh " + _mesh->getName() +
          " received on this rank at the coupling interface. "
          "Most probably, the coupling interfaces of your coupled participants do not match geometry-wise. "
          "Please check your geometry setup again. Small overlaps or gaps are no problem. "
          "If your geometry setup is correct and if you have very different mesh resolutions on both sides, increasing the safety-factor "
          "of the decomposition strategy might be necessary.";
        CHECK(not _mesh->vertices().empty(), msg);
      }

    } else { // Master
      assertion(utils::MasterSlave::getRank() == 0);
      assertion(utils::MasterSlave::getSize() > 1);

      for (int rankSlave = 1; rankSlave < utils::MasterSlave::getSize(); rankSlave++) {
        com::CommunicateMesh(utils::MasterSlave::_communication).receiveBoundingBox(_bb, rankSlave);

        DEBUG("From slave " << rankSlave << ", bounding mesh: " << _bb[0].first
              << ", " << _bb[0].second << " and " << _bb[1].first << ", " << _bb[1].second);
        mesh::Mesh slaveMesh("SlaveMesh", _dimensions, _mesh->isFlipNormals());
        filterMesh(slaveMesh, true);
        com::CommunicateMesh(utils::MasterSlave::_communication).sendMesh(slaveMesh, rankSlave);
      }

      // Now also filter the remaining master mesh
      prepareBoundingBox();
      mesh::Mesh filteredMesh("FilteredMesh", _dimensions, _mesh->isFlipNormals());
      filterMesh(filteredMesh, true);
      _mesh->clear();
      _mesh->addMesh(filteredMesh);
      _mesh->computeState();
      DEBUG("Master mesh after filtering, #vertices " << _mesh->vertices().size());

      if(areProvidedMeshesEmpty()) {
        std::string msg = "The re-partitioning completely filtered out the mesh " + _mesh->getName() + " received on this rank at the coupling interface. "
          "Most probably, the coupling interfaces of your coupled participants do not match geometry-wise. "
          "Please check your geometry setup again. Small overlaps or gaps are no problem. "
          "If your geometry setup is correct and if you have very different mesh resolutions on both sides, increasing the safety-factor "
          "of the decomposition strategy might be necessary.";
        CHECK(not _mesh->vertices().empty(), msg);
      }
    }
  } else {
    INFO("Broadcast mesh " << _mesh->getName());
    Event e1("partition.broadcastMesh." + _mesh->getName(), precice::syncMode);

    if (utils::MasterSlave::isSlave()) {
      com::CommunicateMesh(utils::MasterSlave::_communication).broadcastReceiveMesh(*_mesh);
    } else { // Master
      assertion(utils::MasterSlave::getRank() == 0);
      assertion(utils::MasterSlave::getSize() > 1);
      com::CommunicateMesh(utils::MasterSlave::_communication).broadcastSendMesh(*_mesh);
    }

    e1.stop();

    if (_geometricFilter == BROADCAST_FILTER) {

      INFO("Filter mesh " << _mesh->getName() << " by bounding-box");
      Event e2("partition.filterMeshBB." + _mesh->getName(), precice::syncMode);

      prepareBoundingBox();
      mesh::Mesh filteredMesh("FilteredMesh", _dimensions, _mesh->isFlipNormals());
      filterMesh(filteredMesh, true);

      if(areProvidedMeshesEmpty()) {
        std::string msg = "The re-partitioning completely filtered out the mesh " + _mesh->getName() + " received on this rank at the coupling interface. "
          "Most probably, the coupling interfaces of your coupled participants do not match geometry-wise. "
          "Please check your geometry setup again. Small overlaps or gaps are no problem. "
          "If your geometry setup is correct and if you have very different mesh resolutions on both sides, increasing the safety-factor "
          "of the decomposition strategy might be necessary.";
        CHECK(not filteredMesh.vertices().empty(), msg);
      }

      DEBUG("Bounding box filter, filtered from " << _mesh->vertices().size() << " vertices to " << filteredMesh.vertices().size() << " vertices.");
      _mesh->clear();
      _mesh->addMesh(filteredMesh);
      _mesh->computeState();
      e2.stop();
    } else {
      assertion(_geometricFilter == NO_FILTER);
    }
  }

  // (2) Tag vertices 1st round (i.e. who could be owned by this rank)
  DEBUG("Tag vertices for filtering: 1st round.");
  // go to both meshes, vertex is tagged if already one mesh tags him
  if (_fromMapping)
    _fromMapping->tagMeshFirstRound();
  if (_toMapping)
    _toMapping->tagMeshFirstRound();

  // (3) Define which vertices are owned by this rank
  DEBUG("Create owner information.");
  createOwnerInformation();

  // (4) Tag vertices 2nd round (what should be filtered out)
  DEBUG("Tag vertices for filtering: 2nd round.");
  if (_fromMapping)
    _fromMapping->tagMeshSecondRound();
  if (_toMapping)
    _toMapping->tagMeshSecondRound();

  // (5) Filter mesh according to tag
  INFO("Filter mesh " << _mesh->getName() << " by mappings");
  Event e5("partition.filterMeshMappings" + _mesh->getName(), precice::syncMode);
  mesh::Mesh filteredMesh("FilteredMesh", _dimensions, _mesh->isFlipNormals());
  filterMesh(filteredMesh, false);
  DEBUG("Mapping filter, filtered from " << _mesh->vertices().size() << " vertices to " << filteredMesh.vertices().size() << " vertices.");
  _mesh->clear();
  _mesh->addMesh(filteredMesh);
  _mesh->computeState();
  e5.stop();

  // (6) Compute distribution
  INFO("Feedback distribution for mesh " << _mesh->getName());
  Event e6("partition.feedbackMesh." + _mesh->getName(), precice::syncMode);
<<<<<<< HEAD
  if (utils::MasterSlave::_slaveMode) {
=======
  if (utils::MasterSlave::isSlave()) {
>>>>>>> bac8007d
    int numberOfVertices = _mesh->vertices().size();
    utils::MasterSlave::_communication->send(numberOfVertices, 0);
    if (numberOfVertices != 0) {
      std::vector<int> vertexIDs(numberOfVertices, -1);
      for (int i = 0; i < numberOfVertices; i++) {
        vertexIDs[i] = _mesh->vertices()[i].getGlobalIndex();
      }
      utils::MasterSlave::_communication->send(vertexIDs, 0);
    }
    int globalNumberOfVertices = -1;
    utils::MasterSlave::_communication->broadcast(globalNumberOfVertices, 0);
    assertion(globalNumberOfVertices != -1);
    _mesh->setGlobalNumberOfVertices(globalNumberOfVertices);
  } else { // Master
    int              numberOfVertices = _mesh->vertices().size();
    std::vector<int> vertexIDs(numberOfVertices, -1);
    for (int i = 0; i < numberOfVertices; i++) {
      vertexIDs[i] = _mesh->vertices()[i].getGlobalIndex();
    }
    _mesh->getVertexDistribution()[0] = vertexIDs;

    for (int rankSlave = 1; rankSlave < utils::MasterSlave::getSize(); rankSlave++) {
      int numberOfSlaveVertices = -1;
      utils::MasterSlave::_communication->receive(numberOfSlaveVertices, rankSlave);
      std::vector<int> slaveVertexIDs;
      if (numberOfSlaveVertices != 0) {
        utils::MasterSlave::_communication->receive(slaveVertexIDs, rankSlave);
      }
      _mesh->getVertexDistribution()[rankSlave] = slaveVertexIDs;
    }
    utils::MasterSlave::_communication->broadcast(_mesh->getGlobalNumberOfVertices());
  }
  e6.stop();

  computeVertexOffsets();
}

void ReceivedPartition::filterMesh(mesh::Mesh &filteredMesh, const bool filterByBB)
{
  TRACE(filterByBB);

  DEBUG("Bounding mesh. #vertices: " << _mesh->vertices().size()
        << ", #edges: " << _mesh->edges().size()
        << ", #triangles: " << _mesh->triangles().size()
        << ", rank: " << utils::MasterSlave::getRank());

  std::map<int, mesh::Vertex *> vertexMap;
  std::map<int, mesh::Edge *>   edgeMap;
  int                           vertexCounter = 0;

  for (const mesh::Vertex &vertex : _mesh->vertices()) {

    if ((filterByBB && isVertexInBB(vertex)) || (not filterByBB && vertex.isTagged())) {
      mesh::Vertex &v = filteredMesh.createVertex(vertex.getCoords());
      v.setGlobalIndex(vertex.getGlobalIndex());
      if (vertex.isTagged())
        v.tag();
      v.setOwner(vertex.isOwner());
      vertexMap[vertex.getID()] = &v;
    }
    vertexCounter++;
  }

  // Add all edges formed by the contributing vertices
  for (mesh::Edge &edge : _mesh->edges()) {
    int vertexIndex1 = edge.vertex(0).getID();
    int vertexIndex2 = edge.vertex(1).getID();
    if (utils::contained(vertexIndex1, vertexMap) &&
        utils::contained(vertexIndex2, vertexMap)) {
      mesh::Edge &e         = filteredMesh.createEdge(*vertexMap[vertexIndex1], *vertexMap[vertexIndex2]);
      edgeMap[edge.getID()] = &e;
    }
  }

  // Add all triangles formed by the contributing edges
  if (_dimensions == 3) {
    for (mesh::Triangle &triangle : _mesh->triangles()) {
      int edgeIndex1 = triangle.edge(0).getID();
      int edgeIndex2 = triangle.edge(1).getID();
      int edgeIndex3 = triangle.edge(2).getID();
      if (utils::contained(edgeIndex1, edgeMap) &&
          utils::contained(edgeIndex2, edgeMap) &&
          utils::contained(edgeIndex3, edgeMap)) {
        filteredMesh.createTriangle(*edgeMap[edgeIndex1], *edgeMap[edgeIndex2], *edgeMap[edgeIndex3]);
      }
    }
  }

  DEBUG("Filtered mesh. #vertices: " << filteredMesh.vertices().size()
        << ", #edges: " << filteredMesh.edges().size()
        << ", #triangles: " << filteredMesh.triangles().size()
        << ", rank: " << utils::MasterSlave::getRank());
}

void ReceivedPartition::prepareBoundingBox()
{
  TRACE(_safetyFactor);

  _bb.resize(_dimensions,
             std::make_pair(std::numeric_limits<double>::max(), std::numeric_limits<double>::lowest()));

  // Create BB around both "other" meshes
  if (_fromMapping) {
    auto other_bb = _fromMapping->getOutputMesh()->getBoundingBox();
    for (int d = 0; d < _dimensions; d++) {
      _bb[d].first = std::min(_bb[d].first, other_bb[d].first);
      _bb[d].second = std::max(_bb[d].second, other_bb[d].second);
    }
  }
  if (_toMapping) {
    auto other_bb = _toMapping->getInputMesh()->getBoundingBox();
      for (int d = 0; d < _dimensions; d++) {
        _bb[d].first = std::min(_bb[d].first, other_bb[d].first);
        _bb[d].second = std::max(_bb[d].second, other_bb[d].second);
    }
  }

  // Enlarge BB
  assertion(_safetyFactor >= 0.0);

  double maxSideLength = 1e-6; // we need some minimum > 0 here

  for (int d = 0; d < _dimensions; d++) {
    if(_bb[d].second > _bb[d].first)
      maxSideLength = std::max(maxSideLength, _bb[d].second - _bb[d].first);
  }
  for (int d = 0; d < _dimensions; d++) {
    _bb[d].second += _safetyFactor * maxSideLength;
    _bb[d].first -= _safetyFactor * maxSideLength;
    DEBUG("Merged BoundingBox, dim: " << d << ", first: " << _bb[d].first << ", second: " << _bb[d].second);
  }
}

bool ReceivedPartition::isVertexInBB(const mesh::Vertex &vertex)
{
  for (int d = 0; d < _dimensions; d++) {
    if (vertex.getCoords()[d] < _bb[d].first or vertex.getCoords()[d] > _bb[d].second) {
      return false;
    }
  }
  return true;
}

void ReceivedPartition::createOwnerInformation()
{
  TRACE();

  if (utils::MasterSlave::isSlave()) {
    int numberOfVertices = _mesh->vertices().size();
    utils::MasterSlave::_communication->send(numberOfVertices, 0);

    if (numberOfVertices != 0) {
      std::vector<int> tags(numberOfVertices, -1);
      std::vector<int> globalIDs(numberOfVertices, -1);
      bool             atInterface = false;
      for (int i = 0; i < numberOfVertices; i++) {
        globalIDs[i] = _mesh->vertices()[i].getGlobalIndex();
        if (_mesh->vertices()[i].isTagged()) {
          tags[i]     = 1;
          atInterface = true;
        } else {
          tags[i] = 0;
        }
      }
      DEBUG("My tags: " << tags);
      DEBUG("My global IDs: " << globalIDs);
      utils::MasterSlave::_communication->send(tags, 0);
      utils::MasterSlave::_communication->send(globalIDs, 0);
      utils::MasterSlave::_communication->send(atInterface, 0);

      std::vector<int> ownerVec(numberOfVertices, -1);
      utils::MasterSlave::_communication->receive(ownerVec, 0);
      DEBUG("My owner information: " << ownerVec);
      setOwnerInformation(ownerVec);
    }
  }

  else if (utils::MasterSlave::isMaster()) {
    // To temporary store which vertices already have an owner
    std::vector<int> globalOwnerVec(_mesh->getGlobalNumberOfVertices(), 0);
    // The same per rank
    std::vector<std::vector<int>> slaveOwnerVecs(utils::MasterSlave::getSize());
    // Global IDs per rank
    std::vector<std::vector<int>> slaveGlobalIDs(utils::MasterSlave::getSize());
    // Tag information per rank
    std::vector<std::vector<int>> slaveTags(utils::MasterSlave::getSize());

    // Fill master data
    bool masterAtInterface = false;
    slaveOwnerVecs[0].resize(_mesh->vertices().size());
    slaveGlobalIDs[0].resize(_mesh->vertices().size());
    slaveTags[0].resize(_mesh->vertices().size());
    for (size_t i = 0; i < _mesh->vertices().size(); i++) {
      slaveGlobalIDs[0][i] = _mesh->vertices()[i].getGlobalIndex();
      if (_mesh->vertices()[i].isTagged()) {
        masterAtInterface = true;
        slaveTags[0][i]   = 1;
      } else {
        slaveTags[0][i] = 0;
      }
    }
    DEBUG("My tags: " << slaveTags[0]);

    // receive slave data
    int ranksAtInterface = 0;
    if (masterAtInterface)
      ranksAtInterface++;

    for (int rank = 1; rank < utils::MasterSlave::getSize(); rank++) {
      int localNumberOfVertices = -1;
      utils::MasterSlave::_communication->receive(localNumberOfVertices, rank);
      DEBUG("Rank " << rank << " has " << localNumberOfVertices << " vertices.");
      slaveOwnerVecs[rank].resize(localNumberOfVertices, 0);

      if (localNumberOfVertices != 0) {
        utils::MasterSlave::_communication->receive(slaveTags[rank], rank);
        utils::MasterSlave::_communication->receive(slaveGlobalIDs[rank], rank);
        DEBUG("Rank " << rank << " has this tags " << slaveTags[rank]);
        DEBUG("Rank " << rank << " has this global IDs " << slaveGlobalIDs[rank]);
        bool atInterface = false;
        utils::MasterSlave::_communication->receive(atInterface, rank);
        if (atInterface)
          ranksAtInterface++;
      }
    }

    // Decide upon owners,
    int localGuess = _mesh->getGlobalNumberOfVertices() / ranksAtInterface; // Guess for a decent load balancing
    // First round: every slave gets localGuess vertices
    for (int rank = 0; rank < utils::MasterSlave::getSize(); rank++) {
      int counter = 0;
      for (size_t i = 0; i < slaveOwnerVecs[rank].size(); i++) {
         // Vertex has no owner yet and rank could be owner
        if (globalOwnerVec[slaveGlobalIDs[rank][i]] == 0 && slaveTags[rank][i] == 1) {
          slaveOwnerVecs[rank][i]                 = 1; // Now rank is owner
          globalOwnerVec[slaveGlobalIDs[rank][i]] = 1; // Vertex now has owner
          counter++;
          if (counter == localGuess)
            break;
        }
      }
    }

    // Second round: distribute all other vertices in a greedy way
    for (int rank = 0; rank < utils::MasterSlave::getSize(); rank++) {
      for (size_t i = 0; i < slaveOwnerVecs[rank].size(); i++) {
        if (globalOwnerVec[slaveGlobalIDs[rank][i]] == 0 && slaveTags[rank][i] == 1) {
          slaveOwnerVecs[rank][i]                 = 1;
          globalOwnerVec[slaveGlobalIDs[rank][i]] = rank + 1;
        }
      }
    }

    // Send information back to slaves
    for (int rank = 1; rank < utils::MasterSlave::getSize(); rank++) {
      if (not slaveTags[rank].empty())
        utils::MasterSlave::_communication->send(slaveOwnerVecs[rank], rank);
    }
    // Master data
    DEBUG("My owner information: " << slaveOwnerVecs[0]);
    setOwnerInformation(slaveOwnerVecs[0]);

#ifndef NDEBUG
    for (size_t i = 0; i < globalOwnerVec.size(); i++) {
      if (globalOwnerVec[i] == 0) {
        WARN("The Vertex with global index " << i << " of mesh: " << _mesh->getName()
             << " was completely filtered out, since it has no influence on any mapping.");
      }
    }
#endif
  }
}

bool ReceivedPartition::areProvidedMeshesEmpty() const {
    return (_fromMapping && not _fromMapping->getOutputMesh()->vertices().empty()) ||
           (_toMapping   && not _toMapping->getInputMesh()->vertices().empty());
}

void ReceivedPartition::setOwnerInformation(const std::vector<int> &ownerVec)
{
  size_t i = 0;
  for (mesh::Vertex &vertex : _mesh->vertices()) {
    assertion(i < ownerVec.size());
    assertion(ownerVec[i] != -1);
    vertex.setOwner(ownerVec[i] == 1);
    i++;
  }
}

} // namespace partition
} // namespace precice<|MERGE_RESOLUTION|>--- conflicted
+++ resolved
@@ -34,13 +34,8 @@
   TRACE();
   INFO("Receive global mesh " << _mesh->getName());
   Event e("partition.receiveGlobalMesh." + _mesh->getName(), precice::syncMode);
-<<<<<<< HEAD
-  if (not utils::MasterSlave::_slaveMode) {
-    assertion(_mesh->vertices().size() == 0);
-=======
   if (not utils::MasterSlave::isSlave()) {
     assertion(_mesh->vertices().empty());
->>>>>>> bac8007d
     com::CommunicateMesh(_m2n->getMasterCommunication()).receiveMesh(*_mesh, 0);
   }
 }
@@ -205,11 +200,7 @@
   // (6) Compute distribution
   INFO("Feedback distribution for mesh " << _mesh->getName());
   Event e6("partition.feedbackMesh." + _mesh->getName(), precice::syncMode);
-<<<<<<< HEAD
-  if (utils::MasterSlave::_slaveMode) {
-=======
   if (utils::MasterSlave::isSlave()) {
->>>>>>> bac8007d
     int numberOfVertices = _mesh->vertices().size();
     utils::MasterSlave::_communication->send(numberOfVertices, 0);
     if (numberOfVertices != 0) {
