#include "ParticipantConfiguration.hpp"
#include <algorithm>
#include <list>
#include <memory>
#include <stdexcept>
#include <utility>

#include "action/Action.hpp"
#include "action/config/ActionConfiguration.hpp"
#include "com/MPIDirectCommunication.hpp"
#include "com/SharedPointer.hpp"
#include "com/config/CommunicationConfiguration.hpp"
#include "io/ExportCSV.hpp"
#include "io/ExportContext.hpp"
#include "io/ExportVTK.hpp"
#include "io/ExportVTP.hpp"
#include "io/ExportVTU.hpp"
#include "io/SharedPointer.hpp"
#include "io/config/ExportConfiguration.hpp"
#include "logging/LogMacros.hpp"
#include "mapping/Mapping.hpp"
#include "mesh/Data.hpp"
#include "mesh/Mesh.hpp"
#include "mesh/config/MeshConfiguration.hpp"
#include "partition/ReceivedPartition.hpp"
#include "precice/impl/MappingContext.hpp"
#include "precice/impl/MeshContext.hpp"
#include "precice/impl/Participant.hpp"
#include "precice/impl/WatchIntegral.hpp"
#include "precice/impl/WatchPoint.hpp"
#include "utils/IntraComm.hpp"
#include "utils/assertion.hpp"
#include "utils/networking.hpp"
#include "xml/ConfigParser.hpp"
#include "xml/XMLAttribute.hpp"

namespace precice::config {

ParticipantConfiguration::ParticipantConfiguration(
    xml::XMLTag &              parent,
    mesh::PtrMeshConfiguration meshConfiguration)
    : _meshConfig(std::move(meshConfiguration))
{
  PRECICE_ASSERT(_meshConfig);
  using namespace xml;
  std::string doc;
  XMLTag      tag(*this, TAG, XMLTag::OCCUR_ONCE_OR_MORE);
  doc = "Represents one solver using preCICE. At least two ";
  doc += "participants have to be defined.";
  tag.setDocumentation(doc);

  auto attrName = XMLAttribute<std::string>(ATTR_NAME)
                      .setDocumentation(
                          "Name of the participant. Has to match the name given on construction "
                          "of the precice::SolverInterface object used by the participant.");
  tag.addAttribute(attrName);

  XMLTag tagWriteData(*this, TAG_WRITE, XMLTag::OCCUR_ARBITRARY);
  doc = "Sets data to be written by the participant to preCICE. ";
  doc += "Data is defined by using the <data> tag.";
  tagWriteData.setDocumentation(doc);
  XMLTag tagReadData(*this, TAG_READ, XMLTag::OCCUR_ARBITRARY);
  doc = "Sets data to be read by the participant from preCICE. ";
  doc += "Data is defined by using the <data> tag.";
  tagReadData.setDocumentation(doc);
  auto attrDataName = XMLAttribute<std::string>(ATTR_NAME)
                          .setDocumentation("Name of the data.");
  tagWriteData.addAttribute(attrDataName);
  tagReadData.addAttribute(attrDataName);
  auto attrMesh = XMLAttribute<std::string>(ATTR_MESH)
                      .setDocumentation(
                          "Mesh the data belongs to. If data should be read/written to several "
                          "meshes, this has to be specified separately for each mesh.");
  tagWriteData.addAttribute(attrMesh);
  tagReadData.addAttribute(attrMesh);

  XMLAttribute<int> attrOrder = makeXMLAttribute(ATTR_ORDER, time::Time::DEFAULT_INTERPOLATION_ORDER)
                                    .setDocumentation("Interpolation order used by waveform iteration when reading data.");
  tagReadData.addAttribute(attrOrder);
  tag.addSubtag(tagWriteData);
  tag.addSubtag(tagReadData);

  _mappingConfig = std::make_shared<mapping::MappingConfiguration>(
      tag, _meshConfig);

  _actionConfig = std::make_shared<action::ActionConfiguration>(
      tag, _meshConfig);

  _exportConfig = std::make_shared<io::ExportConfiguration>(tag);

  XMLTag tagWatchPoint(*this, TAG_WATCH_POINT, XMLTag::OCCUR_ARBITRARY);
  doc = "A watch point can be used to follow the transient changes of data ";
  doc += "and mesh vertex coordinates at a given point";
  tagWatchPoint.setDocumentation(doc);
  doc = "Name of the watch point. Is taken in combination with the participant ";
  doc += "name to construct the filename the watch point data is written to.";
  attrName.setDocumentation(doc);
  tagWatchPoint.addAttribute(attrName);
  doc = "Mesh to be watched.";
  attrMesh.setDocumentation(doc);
  tagWatchPoint.addAttribute(attrMesh);
  auto attrCoordinate = XMLAttribute<Eigen::VectorXd>(ATTR_COORDINATE)
                            .setDocumentation(
                                "The coordinates of the watch point. If the watch point is not put exactly "
                                "on the mesh to observe, the closest projection of the point onto the "
                                "mesh is considered instead, and values/coordinates are interpolated "
                                "linearly to that point.");
  tagWatchPoint.addAttribute(attrCoordinate);
  tag.addSubtag(tagWatchPoint);

  auto attrScaleWitConn = XMLAttribute<bool>(ATTR_SCALE_WITH_CONN)
                              .setDocumentation("Whether the vertex data is scaled with the element area before "
                                                "summing up or not. In 2D, vertex data is scaled with the average length of "
                                                "neighboring edges. In 3D, vertex data is scaled with the average surface of "
                                                "neighboring triangles. If false, vertex data is directly summed up.");
  XMLTag tagWatchIntegral(*this, TAG_WATCH_INTEGRAL, XMLTag::OCCUR_ARBITRARY);
  doc = "A watch integral can be used to follow the transient change of integral data ";
  doc += "and surface area for a given coupling mesh.";
  tagWatchIntegral.setDocumentation(doc);
  doc = "Name of the watch integral. Is taken in combination with the participant ";
  doc += "name to construct the filename the watch integral data is written to.";
  attrName.setDocumentation(doc);
  tagWatchIntegral.addAttribute(attrName);
  doc = "Mesh to be watched.";
  attrMesh.setDocumentation(doc);
  tagWatchIntegral.addAttribute(attrMesh);
  tagWatchIntegral.addAttribute(attrScaleWitConn);
  tag.addSubtag(tagWatchIntegral);

  XMLTag tagProvideMesh(*this, TAG_PROVIDE_MESH, XMLTag::OCCUR_ARBITRARY);
  doc = "Provide a mesh (see tag <mesh>) to other participants.";
  tagProvideMesh.setDocumentation(doc);
  attrName.setDocumentation("Name of the mesh to provide.");
  tagProvideMesh.addAttribute(attrName);
  tag.addSubtag(tagProvideMesh);

  XMLTag tagReceiveMesh(*this, TAG_RECEIVE_MESH, XMLTag::OCCUR_ARBITRARY);
  doc = "Makes a remote mesh (see tag <mesh>) available to this participant.";
  tagReceiveMesh.setDocumentation(doc);
  attrName.setDocumentation("Name of the mesh to receive.");
  tagReceiveMesh.addAttribute(attrName);
  auto attrFrom = XMLAttribute<std::string>(ATTR_FROM)
                      .setDocumentation("The name of the participant to receive the mesh from. "
                                        "This participant needs to provide the mesh using <provide-mesh />.");
  tagReceiveMesh.addAttribute(attrFrom);
  auto attrSafetyFactor = makeXMLAttribute(ATTR_SAFETY_FACTOR, 0.5)
                              .setDocumentation(
                                  "If a mesh is received from another partipant (see tag <from>), it needs to be"
                                  "decomposed at the receiving participant. To speed up this process, "
                                  "a geometric filter (see tag <geometric-filter>), i.e. filtering by bounding boxes around the local mesh, can be used. "
                                  "This safety factor defines by which factor this local information is "
                                  "increased. An example: 0.5 means that the bounding box is 150% of its original size.");
  tagReceiveMesh.addAttribute(attrSafetyFactor);

  auto attrGeoFilter = XMLAttribute<std::string>(ATTR_GEOMETRIC_FILTER)
                           .setDocumentation(
                               "If a mesh is received from another partipant (see tag <from>), it needs to be"
                               "decomposed at the receiving participant. To speed up this process, "
                               "a geometric filter, i.e. filtering by bounding boxes around the local mesh, can be used. "
                               "Two different variants are implemented: a filter \"on-primary\" strategy, "
                               "which is beneficial for a huge mesh and a low number of processors, and a filter "
                               "\"on-secondary\" strategy, which performs better for a very high number of "
                               "processors. Both result in the same distribution (if the safety factor is sufficiently large). "
                               "\"on-primary\" is not supported if you use two-level initialization. "
                               "For very asymmetric cases, the filter can also be switched off completely (\"no-filter\").")
                           .setOptions({VALUE_NO_FILTER, VALUE_FILTER_ON_PRIMARY_RANK, VALUE_FILTER_ON_SECONDARY_RANKS})
                           .setDefaultValue(VALUE_FILTER_ON_SECONDARY_RANKS);
  tagReceiveMesh.addAttribute(attrGeoFilter);

  auto attrDirectAccess = makeXMLAttribute(ATTR_DIRECT_ACCESS, false)
                              .setDocumentation(
                                  "If a mesh is received from another partipant (see tag <from>), it needs to be"
                                  "decomposed at the receiving participant. In case a mapping is defined, the "
                                  "mesh is decomposed according to the local provided mesh associated to the mapping. "
                                  "In case no mapping has been defined (you want to access "
                                  "the mesh and related data direct), there is no obvious way on how to decompose the "
                                  "mesh, since no mesh needs to be provided by the participant. For this purpose, bounding "
                                  "boxes can be defined (see API function \"setMeshAccessRegion\") and used by selecting "
                                  "the option direct-access=\"true\".");
  tagReceiveMesh.addAttribute(attrDirectAccess);

  tag.addSubtag(tagReceiveMesh);

  std::list<XMLTag>  intraCommTags;
  XMLTag::Occurrence intraCommOcc = XMLTag::OCCUR_NOT_OR_ONCE;
  {
    XMLTag tagIntraComm(*this, "sockets", intraCommOcc, TAG_INTRA_COMM);
    doc = "A solver in parallel needs a communication between its ranks. ";
    doc += "By default, the participant's MPI_COM_WORLD is reused.";
    doc += "Use this tag to use TCP/IP sockets instead.";
    tagIntraComm.setDocumentation(doc);

    auto attrPort = makeXMLAttribute("port", 0)
                        .setDocumentation(
                            "Port number (16-bit unsigned integer) to be used for socket "
                            "communication. The default is \"0\", what means that OS will "
                            "dynamically search for a free port (if at least one exists) and "
                            "bind it automatically.");
    tagIntraComm.addAttribute(attrPort);

    auto attrNetwork = makeXMLAttribute(ATTR_NETWORK, utils::networking::loopbackInterfaceName())
                           .setDocumentation(
                               "Interface name to be used for socket communication. "
                               "Default is the canonical name of the loopback interface of your platform. "
                               "Might be different on supercomputing systems, e.g. \"ib0\" "
                               "for the InfiniBand on SuperMUC. ");
    tagIntraComm.addAttribute(attrNetwork);

    auto attrExchangeDirectory = makeXMLAttribute(ATTR_EXCHANGE_DIRECTORY, "")
                                     .setDocumentation(
                                         "Directory where connection information is exchanged. By default, the "
                                         "directory of startup is chosen.");
    tagIntraComm.addAttribute(attrExchangeDirectory);

    intraCommTags.push_back(tagIntraComm);
  }
  {
    XMLTag tagIntraComm(*this, "mpi", intraCommOcc, TAG_INTRA_COMM);
    doc = "A solver in parallel needs a communication between its ranks. ";
    doc += "By default, the participant's MPI_COM_WORLD is reused.";
    doc += "Use this tag to use MPI with separated communication spaces instead instead.";
    tagIntraComm.setDocumentation(doc);

    auto attrExchangeDirectory = makeXMLAttribute(ATTR_EXCHANGE_DIRECTORY, "")
                                     .setDocumentation(
                                         "Directory where connection information is exchanged. By default, the "
                                         "directory of startup is chosen.");
    tagIntraComm.addAttribute(attrExchangeDirectory);

    intraCommTags.push_back(tagIntraComm);
  }
  {
    XMLTag tagIntraComm(*this, "mpi-single", intraCommOcc, TAG_INTRA_COMM);
    doc = "A solver in parallel needs a communication between its ranks. ";
    doc += "By default (which is this option), the participant's MPI_COM_WORLD is reused.";
    doc += "This tag is only used to ensure backwards compatibility.";
    tagIntraComm.setDocumentation(doc);

    intraCommTags.push_back(tagIntraComm);
  }
  for (XMLTag &tagIntraComm : intraCommTags) {
    tag.addSubtag(tagIntraComm);
  }
  parent.addSubtag(tag);
}

void ParticipantConfiguration::setDimensions(
    int dimensions)
{
  PRECICE_TRACE(dimensions);
  PRECICE_ASSERT((dimensions == 2) || (dimensions == 3), dimensions);
  _dimensions = dimensions;
}

void ParticipantConfiguration::setExperimental(
    bool experimental)
{
  _experimental = experimental;
}

void ParticipantConfiguration::xmlTagCallback(
    const xml::ConfigurationContext &context,
    xml::XMLTag &                    tag)
{
  PRECICE_TRACE(tag.getName());
  if (tag.getName() == TAG) {
    const std::string &  name = tag.getStringAttributeValue(ATTR_NAME);
    impl::PtrParticipant p(new impl::Participant(name, _meshConfig));
    _participants.push_back(p);
  } else if (tag.getName() == TAG_PROVIDE_MESH) {
    PRECICE_ASSERT(_dimensions != 0); // setDimensions() has been called
<<<<<<< HEAD
    std::string name = tag.getStringAttributeValue(ATTR_NAME);

    mesh::PtrMesh mesh = _meshConfig->getMesh(name);
    PRECICE_CHECK(mesh,
                  R"(Participant "{}" attempts to provide an unknown mesh "{}". Mesh "{}" needs to be defined first.)",
                  _participants.back()->getName(), name, name);

    _participants.back()->provideMesh(mesh);
  } else if (tag.getName() == TAG_RECEIVE_MESH) {
    PRECICE_ASSERT(_dimensions != 0); // setDimensions() has been called
    std::string                                   name              = tag.getStringAttributeValue(ATTR_NAME);
=======
    std::string     name = tag.getStringAttributeValue(ATTR_NAME);
    Eigen::VectorXd offset(_dimensions);
    /// @todo offset currently not supported
    // offset = tag.getEigenVectorXdAttributeValue(ATTR_LOCAL_OFFSET, _dimensions);
>>>>>>> 8b0e0323
    std::string                                   from              = tag.getStringAttributeValue(ATTR_FROM);
    double                                        safetyFactor      = tag.getDoubleAttributeValue(ATTR_SAFETY_FACTOR);
    partition::ReceivedPartition::GeometricFilter geoFilter         = getGeoFilter(tag.getStringAttributeValue(ATTR_GEOMETRIC_FILTER));
    const bool                                    allowDirectAccess = tag.getBooleanAttributeValue(ATTR_DIRECT_ACCESS);

    // Start with defining the mesh
    mesh::PtrMesh mesh = _meshConfig->getMesh(name);
    PRECICE_CHECK(mesh,
                  R"(Participant "{}" attempts to provide an unknown mesh "{}". Mesh "{}" needs to be defined first.)",
                  _participants.back()->getName(), name, name);

    // Then check the attributes
    PRECICE_CHECK(!from.empty(),
                  R"(Participant "{}" receives mesh "{}", but doesn't specify where from. )"
                  "Please add the name of the other participant to the receive-mesh tag: <receive-mesh name=\"{}\" from=\"(other participant)\" ... />",
                  context.name, name, name)

    if (allowDirectAccess) {
      if (!_experimental) {
        PRECICE_ERROR("You tried to configure the received mesh \"{}\" to use the option access-direct=\"true\", which is currently still experimental. Please set experimental=\"true\", if you want to use this feature.", name);
      }
      PRECICE_WARN("You configured the received mesh \"{}\" to use the option access-direct=\"true\", which is currently still experimental. Use with care.", name);
    }

    PRECICE_CHECK(_participants.back()->getName() != from,
                  "Participant \"{}\" cannot receive mesh \"{}\" from itself. "
                  "To provide a mesh, use <provide-mesh name=\"{}\" /> instead.",
                  context.name, name, name);

    PRECICE_CHECK(safetyFactor >= 0,
                  "Participant \"{}\" receives mesh \"{}\" with safety-factor=\"{}\". "
                  "Please use a positive or zero safety-factor instead.",
                  context.name, name, safetyFactor);

    _participants.back()->receiveMesh(mesh, from, safetyFactor, geoFilter, allowDirectAccess);
  } else if (tag.getName() == TAG_WRITE) {
    const std::string &dataName = tag.getStringAttributeValue(ATTR_NAME);
    std::string        meshName = tag.getStringAttributeValue(ATTR_MESH);
    mesh::PtrMesh      mesh     = _meshConfig->getMesh(meshName);
    PRECICE_CHECK(mesh,
                  R"(Participant "{}" attempts to read data "{}" from an unknown mesh "{}". Mesh "{}" needs to be defined first.)",
                  _participants.back()->getName(), dataName, meshName, meshName);
    mesh::PtrData data = getData(mesh, dataName);
    _participants.back()->addWriteData(data, mesh);
  } else if (tag.getName() == TAG_READ) {
    const std::string &dataName = tag.getStringAttributeValue(ATTR_NAME);
    std::string        meshName = tag.getStringAttributeValue(ATTR_MESH);
    mesh::PtrMesh      mesh     = _meshConfig->getMesh(meshName);
    PRECICE_CHECK(mesh,
                  R"(Participant "{}" attempts to write data "{}" to an unknown mesh "{}". Mesh "{}" needs to be defined first.)",
                  _participants.back()->getName(), dataName, meshName, meshName);
    mesh::PtrData data          = getData(mesh, dataName);
    int           waveformOrder = tag.getIntAttributeValue(ATTR_ORDER);
    if (waveformOrder != time::Time::DEFAULT_INTERPOLATION_ORDER) {
      if (!_experimental) {
        PRECICE_ERROR("You tried to configure the read data with name \"{}\" to use the waveform-order=\"{}\", which is currently still experimental. Please set experimental=\"true\", if you want to use this feature.", dataName, waveformOrder);
      }
      if (waveformOrder < time::Time::MIN_INTERPOLATION_ORDER || waveformOrder > time::Time::MAX_INTERPOLATION_ORDER) {
        PRECICE_ERROR("You tried to configure the read data with name \"{}\" to use the waveform-order=\"{}\", but the order must be between \"{}\" and \"{}\". Please use an order in the allowed range.", dataName, waveformOrder, time::Time::MIN_INTERPOLATION_ORDER, time::Time::MAX_INTERPOLATION_ORDER);
      }
      PRECICE_WARN("You configured the read data with name \"{}\" to use the waveform-order=\"{}\", which is currently still experimental. Use with care.", dataName, waveformOrder);
    }
    _participants.back()->addReadData(data, mesh, waveformOrder);
  } else if (tag.getName() == TAG_WATCH_POINT) {
    PRECICE_ASSERT(_dimensions != 0); // setDimensions() has been called
    WatchPointConfig config;
    config.name        = tag.getStringAttributeValue(ATTR_NAME);
    config.nameMesh    = tag.getStringAttributeValue(ATTR_MESH);
    config.coordinates = tag.getEigenVectorXdAttributeValue(ATTR_COORDINATE, _dimensions);
    _watchPointConfigs.push_back(config);
  } else if (tag.getName() == TAG_WATCH_INTEGRAL) {
    PRECICE_ASSERT(_dimensions != 0);
    WatchIntegralConfig config;
    config.name        = tag.getStringAttributeValue(ATTR_NAME);
    config.nameMesh    = tag.getStringAttributeValue(ATTR_MESH);
    config.isScalingOn = tag.getBooleanAttributeValue(ATTR_SCALE_WITH_CONN);
    _watchIntegralConfigs.push_back(config);
  } else if (tag.getNamespace() == TAG_INTRA_COMM) {
    com::CommunicationConfiguration comConfig;
    com::PtrCommunication           com  = comConfig.createCommunication(tag);
    utils::IntraComm::getCommunication() = com;
    _isIntraCommDefined                  = true;
    _participants.back()->setUsePrimaryRank(true);
  }
}

void ParticipantConfiguration::xmlEndTagCallback(
    const xml::ConfigurationContext &context,
    xml::XMLTag &                    tag)
{
  if (tag.getName() == TAG) {
    finishParticipantConfiguration(context, _participants.back());
  }
}

const std::vector<impl::PtrParticipant> &
ParticipantConfiguration::getParticipants() const
{
  return _participants;
}

const impl::PtrParticipant ParticipantConfiguration::getParticipant(const std::string &participantName) const
{
  auto participant = std::find_if(_participants.begin(), _participants.end(), [&participantName](const auto &p) { return p->getName() == participantName; });
  PRECICE_ASSERT(participant != _participants.end(), "Did not find participant \"{}\"", participantName);

  return *participant;
}

partition::ReceivedPartition::GeometricFilter ParticipantConfiguration::getGeoFilter(const std::string &geoFilter) const
{
  if (geoFilter == VALUE_FILTER_ON_PRIMARY_RANK) {
    return partition::ReceivedPartition::GeometricFilter::ON_PRIMARY_RANK;
  } else if (geoFilter == VALUE_FILTER_ON_SECONDARY_RANKS) {
    return partition::ReceivedPartition::GeometricFilter::ON_SECONDARY_RANKS;
  } else {
    PRECICE_ASSERT(geoFilter == VALUE_NO_FILTER);
    return partition::ReceivedPartition::GeometricFilter::NO_FILTER;
  }
}

const mesh::PtrData &ParticipantConfiguration::getData(
    const mesh::PtrMesh &mesh,
    const std::string &  nameData) const
{
  PRECICE_CHECK(mesh->hasDataName(nameData),
                "Participant \"{}\" asks for data \"{}\" from mesh \"{}\", but this mesh does not use such data. "
                "Please add a use-data tag with name=\"{}\" to this mesh.",
                _participants.back()->getName(), nameData, mesh->getName(), nameData);
  return mesh->data(nameData);
}

void ParticipantConfiguration::finishParticipantConfiguration(
    const xml::ConfigurationContext &context,
    const impl::PtrParticipant &     participant)
{
  PRECICE_TRACE(participant->getName());

  // Set input/output meshes for data mappings and mesh requirements
  using ConfMapping = mapping::MappingConfiguration::ConfiguredMapping;
  for (const ConfMapping &confMapping : _mappingConfig->mappings()) {

    checkIllDefinedMappings(confMapping, participant);

    auto fromMesh = confMapping.fromMesh->getName();
    auto toMesh   = confMapping.toMesh->getName();

    if (confMapping.direction == mapping::MappingConfiguration::Direction::READ) {
      /// A read mapping maps from received to provided
      PRECICE_CHECK(participant->isMeshReceived(fromMesh),
                    "Participant \"{}\" has a read mapping from mesh \"{}\", without receiving it. "
                    "Please add a receive-mesh tag with name=\"{}\"",
                    participant->getName(), fromMesh, fromMesh);
      PRECICE_CHECK(participant->isMeshProvided(toMesh),
                    "Participant \"{}\" has a read mapping to mesh \"{}\", without providing it. "
                    "Please add a provide-mesh tag with name=\"{}\"",
                    participant->getName(), toMesh, toMesh);
    } else {
      // A write mapping maps from provided to received
      PRECICE_CHECK(participant->isMeshProvided(fromMesh),
                    "Participant \"{}\" has a write mapping from mesh \"{}\", without providing it. "
                    "Please add a provided-mesh tag with name=\"{}\"",
                    participant->getName(), fromMesh, fromMesh);
      PRECICE_CHECK(participant->isMeshReceived(toMesh),
                    "Participant \"{}\" has a write mapping to mesh \"{}\", without receiving it. "
                    "Please add a receive-mesh tag with name=\"{}\"",
                    participant->getName(), toMesh, toMesh);
    }

    if (context.size > 1) {
      if ((confMapping.direction == mapping::MappingConfiguration::WRITE &&
           confMapping.mapping->getConstraint() == mapping::Mapping::CONSISTENT) ||
          (confMapping.direction == mapping::MappingConfiguration::READ &&
           confMapping.mapping->getConstraint() == mapping::Mapping::CONSERVATIVE)) {
        PRECICE_ERROR("For a parallel participant, only the mapping combinations read-consistent and write-conservative are allowed");
      } else if (confMapping.mapping->isScaledConsistent()) {
        PRECICE_ERROR("Scaled consistent mapping is not yet supported for a parallel participant. "
                      "You could run in serial or use a plain (read-)consistent mapping instead.");
      }
    }

    auto               fromMeshID      = confMapping.fromMesh->getID();
    auto               toMeshID        = confMapping.toMesh->getID();
    impl::MeshContext &fromMeshContext = participant->meshContext(fromMeshID);
    impl::MeshContext &toMeshContext   = participant->meshContext(toMeshID);

    if (confMapping.direction == mapping::MappingConfiguration::READ) {
      PRECICE_CHECK(toMeshContext.provideMesh,
                    "A read mapping of participant \"{}\" needs to map TO a provided mesh. Mesh \"{1}\" is not provided. "
                    "Please add the tag <provide-mesh name=\"{1}\" /> to the participant.",
                    participant->getName(), confMapping.toMesh->getName());
      PRECICE_CHECK(not fromMeshContext.receiveMeshFrom.empty(),
                    "A read mapping of participant \"{}\" needs to map FROM a received mesh. Mesh \"{1}\" is not received. "
                    "Please add the tag <receive-mesh name=\"{1}\" /> to the participant.",
                    participant->getName(), confMapping.toMesh->getName());
    } else {
      PRECICE_CHECK(fromMeshContext.provideMesh,
                    "A write mapping of participant \"{}\" needs to map FROM a provided mesh. Mesh \"{1}\" is not provided. "
                    "Please add the tag <provide-mesh name=\"{1}\" /> to the participant.",
                    participant->getName(), confMapping.fromMesh->getName());
      PRECICE_CHECK(not toMeshContext.receiveMeshFrom.empty(),
                    "A write mapping of participant \"{}\" needs to map TO a received mesh. Mesh \"{1}\" is not received. "
                    "Please add the tag <receive-mesh name=\"{1}\" /> to the participant.",
                    participant->getName(), confMapping.toMesh->getName());
    }

    if (confMapping.isRBF) {
      fromMeshContext.geoFilter = partition::ReceivedPartition::GeometricFilter::NO_FILTER;
      toMeshContext.geoFilter   = partition::ReceivedPartition::GeometricFilter::NO_FILTER;
    }

    precice::impl::MappingContext mappingContext;
    mappingContext.fromMeshID = fromMeshID;
    mappingContext.toMeshID   = toMeshID;
    mappingContext.timing     = confMapping.timing;

    mapping::PtrMapping &map = mappingContext.mapping;
    PRECICE_ASSERT(map.get() == nullptr);
    map = confMapping.mapping;

    const mesh::PtrMesh &input  = fromMeshContext.mesh;
    const mesh::PtrMesh &output = toMeshContext.mesh;
    PRECICE_DEBUG("Configure mapping for input={}, output={}", input->getName(), output->getName());
    map->setMeshes(input, output);

    if (confMapping.direction == mapping::MappingConfiguration::WRITE) {
      participant->addWriteMappingContext(mappingContext);
    } else {
      PRECICE_ASSERT(confMapping.direction == mapping::MappingConfiguration::READ);
      participant->addReadMappingContext(mappingContext);
    }

    fromMeshContext.meshRequirement = std::max(
        fromMeshContext.meshRequirement, map->getInputRequirement());
    toMeshContext.meshRequirement = std::max(
        toMeshContext.meshRequirement, map->getOutputRequirement());

    fromMeshContext.fromMappingContexts.push_back(mappingContext);
    toMeshContext.toMappingContexts.push_back(mappingContext);
  }
  _mappingConfig->resetMappings();

  // Iterate over all write mappings
  for (impl::MappingContext &mappingContext : participant->writeMappingContexts()) {
    // Check, whether we can find a corresponding write data context
    bool dataFound = false;
    for (auto &dataContext : participant->writeDataContexts()) {
      // First we look for the "from" mesh ID
      const int fromMeshID = dataContext.getMeshID();
      if (mappingContext.fromMeshID == fromMeshID) {
        // Second we look for the "to" mesh ID
        impl::MeshContext &meshContext = participant->meshContext(mappingContext.toMeshID);
        // If this is true, we actually found a proper configuration
        // If it is false, we look for another "from" mesh ID, because we might have multiple read and write mappings
        if (meshContext.mesh->hasDataName(dataContext.getDataName())) {
          // Check, if the fromMesh is a provided mesh
          PRECICE_CHECK(participant->isMeshProvided(fromMeshID),
                        "Participant \"{}\" has to provide mesh \"{}\" to be able to write data to it. "
                        "Please add a provide-mesh node with name=\"{}\".",
                        participant->getName(), dataContext.getMeshName(), dataContext.getMeshName());
          dataContext.appendMappingConfiguration(mappingContext, meshContext);
          // Enable gradient data if required
          if (mappingContext.mapping->requiresGradientData() == true) {
            mappingContext.requireGradientData(dataContext.getDataName());
          }
          dataFound = true;
        }
      }
    }
    PRECICE_CHECK(dataFound,
                  "Participant \"{}\" defines a write mapping from mesh \"{}\" to mesh \"{}\", "
                  "but there is either no corresponding write-data tag or the meshes used "
                  "by this participant lack the necessary use-data tags.",
                  participant->getName(), mappingContext.mapping->getInputMesh()->getName(), mappingContext.mapping->getOutputMesh()->getName());
  }

  // Iterate over all read mappings
  for (impl::MappingContext &mappingContext : participant->readMappingContexts()) {
    // Check, weather we can find a corresponding read data context
    bool dataFound = false;
    for (auto &dataContext : participant->readDataContexts()) {
      // First we look for the "to" mesh ID
      const int toMeshID = dataContext.getMeshID();
      if (mappingContext.toMeshID == toMeshID) {
        // Second we look for the "from" mesh ID
        impl::MeshContext &meshContext = participant->meshContext(mappingContext.fromMeshID);
        // If this is true, we actually found a proper configuration
        // If it is false, we look for another "from" mesh ID, because we might have multiple read and write mappings
        if (meshContext.mesh->hasDataName(dataContext.getDataName())) {
          // Check, if the toMesh is a provided mesh
          PRECICE_CHECK(participant->isMeshProvided(toMeshID),
                        "Participant \"{}\" has to provide mesh \"{}\" in order to read data from it. "
                        "Please add a provide-mesh node with name=\"{}\".",
                        participant->getName(), dataContext.getMeshName(), dataContext.getMeshName());
          dataContext.appendMappingConfiguration(mappingContext, meshContext);
          // Enable gradient data if required
          if (mappingContext.mapping->requiresGradientData() == true) {
            mappingContext.requireGradientData(dataContext.getDataName());
          }
          dataFound = true;
        }
      }
    }
    PRECICE_CHECK(dataFound,
                  "Participant \"{}\" defines a read mapping from mesh \"{}\" to mesh \"{}\", "
                  "but there is either no corresponding read-data tag or the meshes used "
                  "by this participant lack the necessary use-data tags.",
                  participant->getName(), mappingContext.mapping->getInputMesh()->getName(), mappingContext.mapping->getOutputMesh()->getName());
  }

  // Add actions
  for (const action::PtrAction &action : _actionConfig->actions()) {
    bool used = _participants.back()->isMeshUsed(action->getMesh()->getID());
    PRECICE_CHECK(used,
                  "Data action of participant \"{}\" uses mesh \"{}\", which is not used by the participant. "
                  "Please add a provide-mesh or receive-mesh node with name=\"{}\".",
                  _participants.back()->getName(), action->getMesh()->getName(), action->getMesh()->getName());
  }
  for (action::PtrAction &action : _actionConfig->extractActions()) {
    _participants.back()->addAction(std::move(action));
  }

  // Add export contexts
  for (io::ExportContext &exportContext : _exportConfig->exportContexts()) {
    io::PtrExport exporter;
    if (exportContext.type == VALUE_VTK) {
      // This is handled with respect to the current configuration context.
      // Hence, this is potentially wrong for every participant other than context.name.
      if (context.size > 1) {
        // Only display the warning message if this participant configuration is the current one.
        if (context.name == participant->getName()) {
          PRECICE_WARN("You are using the VTK exporter in the parallel participant {}. "
                       "Note that this will export as PVTU instead. For consistency, prefer \"<export:vtu ... />\" instead.",
                       participant->getName());
        }
        exporter = io::PtrExport(new io::ExportVTU());
      } else {
        exporter = io::PtrExport(new io::ExportVTK());
      }
    } else if (exportContext.type == VALUE_VTU) {
      exporter = io::PtrExport(new io::ExportVTU());
    } else if (exportContext.type == VALUE_VTP) {
      exporter = io::PtrExport(new io::ExportVTP());
    } else if (exportContext.type == VALUE_CSV) {
      exporter = io::PtrExport(new io::ExportCSV());
    } else {
      PRECICE_ERROR("Participant {} defines an <export/> tag of unknown type \"{}\".",
                    _participants.back()->getName(), exportContext.type);
    }
    exportContext.exporter = exporter;

    _participants.back()->addExportContext(exportContext);
  }
  _exportConfig->resetExports();

  // Create watch points
  for (const WatchPointConfig &config : _watchPointConfigs) {
    PRECICE_CHECK(participant->isMeshUsed(config.nameMesh),
                  "Participant \"{}\" defines watchpoint \"{}\" for mesh \"{}\" which is not provided by the participant. "
                  "Please add <provide-mesh name=\"{}\" /> to the participant.",
                  participant->getName(), config.name, config.nameMesh, config.nameMesh);
    const auto &meshContext = participant->usedMeshContext(config.nameMesh);
    PRECICE_CHECK(meshContext.provideMesh,
                  "Participant \"{}\" defines watchpoint \"{}\" for the received mesh \"{}\", which is not allowed. "
                  "Please move the watchpoint definition to the participant providing mesh \"{}\".",
                  participant->getName(), config.name, config.nameMesh, config.nameMesh);

    std::string         filename = "precice-" + participant->getName() + "-watchpoint-" + config.name + ".log";
    impl::PtrWatchPoint watchPoint(new impl::WatchPoint(config.coordinates, meshContext.mesh, filename));
    participant->addWatchPoint(watchPoint);
  }
  _watchPointConfigs.clear();

  // Create watch integrals
  for (const WatchIntegralConfig &config : _watchIntegralConfigs) {
    PRECICE_CHECK(participant->isMeshUsed(config.nameMesh),
                  "Participant \"{}\" defines watch integral \"{}\" for mesh \"{}\" which is not used by the participant. "
                  "Please add a provide-mesh node with name=\"{}\".",
                  participant->getName(), config.name, config.nameMesh, config.nameMesh);
    const auto &meshContext = participant->usedMeshContext(config.nameMesh);
    PRECICE_CHECK(meshContext.provideMesh,
                  "Participant \"{}\" defines watch integral \"{}\" for the received mesh \"{}\", which is not allowed. "
                  "Please move the watchpoint definition to the participant providing mesh \"{}\".",
                  participant->getName(), config.name, config.nameMesh, config.nameMesh);

    std::string            filename = "precice-" + participant->getName() + "-watchintegral-" + config.name + ".log";
    impl::PtrWatchIntegral watchIntegral(new impl::WatchIntegral(meshContext.mesh, filename, config.isScalingOn));
    participant->addWatchIntegral(watchIntegral);
  }
  _watchIntegralConfigs.clear();

  // create default primary communication if needed
  if (context.size > 1 && not _isIntraCommDefined && participant->getName() == context.name) {
#ifdef PRECICE_NO_MPI
    PRECICE_ERROR("Implicit intra-participant communications for parallel participants are only available if preCICE was built with MPI. "
                  "Either explicitly define an intra-participant communication for each parallel participant or rebuild preCICE with \"PRECICE_MPICommunication=ON\".");
#else
    com::PtrCommunication com            = std::make_shared<com::MPIDirectCommunication>();
    utils::IntraComm::getCommunication() = com;
    participant->setUsePrimaryRank(true);
#endif
  }
  _isIntraCommDefined = false; // to not mess up with previous participant
}

void ParticipantConfiguration::checkIllDefinedMappings(
    const mapping::MappingConfiguration::ConfiguredMapping &mapping,
    const impl::PtrParticipant &                            participant)
{
  PRECICE_TRACE();
  using ConfMapping = mapping::MappingConfiguration::ConfiguredMapping;

  for (const ConfMapping &configuredMapping : _mappingConfig->mappings()) {
    bool sameToMesh   = mapping.toMesh->getName() == configuredMapping.toMesh->getName();
    bool sameFromMesh = mapping.fromMesh->getName() == configuredMapping.fromMesh->getName();
    if (sameToMesh && sameFromMesh) {
      // It's really the same mapping, not a duplicated one. Those are already checked for in MappingConfiguration.
      return;
    }

    if (sameToMesh) {
      for (const mesh::PtrData &data : mapping.fromMesh->data()) {
        for (const mesh::PtrData &configuredData : configuredMapping.fromMesh->data()) {
          bool sameFromData = data->getName() == configuredData->getName();

          if (not sameFromData) {
            continue;
          }

          bool sameDirection = false;

          if (mapping.direction == mapping::MappingConfiguration::WRITE) {
            for (const auto &dataContext : participant->writeDataContexts()) {
              sameDirection |= data->getName() == dataContext.getDataName();
            }
          }
          if (mapping.direction == mapping::MappingConfiguration::READ) {
            for (const auto &dataContext : participant->readDataContexts()) {
              sameDirection |= data->getName() == dataContext.getDataName();
            }
          }
          PRECICE_CHECK(!sameDirection,
                        "There cannot be two mappings to mesh \"{}\" if the meshes from which is mapped contain "
                        "duplicated data fields that are also actually mapped on this participant. "
                        "Here, both from meshes contain data \"{}\". "
                        "The mapping is not well defined. "
                        "Which data \"{}\" should be mapped to mesh \"{}\"?",
                        mapping.toMesh->getName(), data->getName(), data->getName(), mapping.toMesh->getName());
        }
      }
    }
  }
}

} // namespace precice::config<|MERGE_RESOLUTION|>--- conflicted
+++ resolved
@@ -269,7 +269,6 @@
     _participants.push_back(p);
   } else if (tag.getName() == TAG_PROVIDE_MESH) {
     PRECICE_ASSERT(_dimensions != 0); // setDimensions() has been called
-<<<<<<< HEAD
     std::string name = tag.getStringAttributeValue(ATTR_NAME);
 
     mesh::PtrMesh mesh = _meshConfig->getMesh(name);
@@ -281,12 +280,6 @@
   } else if (tag.getName() == TAG_RECEIVE_MESH) {
     PRECICE_ASSERT(_dimensions != 0); // setDimensions() has been called
     std::string                                   name              = tag.getStringAttributeValue(ATTR_NAME);
-=======
-    std::string     name = tag.getStringAttributeValue(ATTR_NAME);
-    Eigen::VectorXd offset(_dimensions);
-    /// @todo offset currently not supported
-    // offset = tag.getEigenVectorXdAttributeValue(ATTR_LOCAL_OFFSET, _dimensions);
->>>>>>> 8b0e0323
     std::string                                   from              = tag.getStringAttributeValue(ATTR_FROM);
     double                                        safetyFactor      = tag.getDoubleAttributeValue(ATTR_SAFETY_FACTOR);
     partition::ReceivedPartition::GeometricFilter geoFilter         = getGeoFilter(tag.getStringAttributeValue(ATTR_GEOMETRIC_FILTER));
