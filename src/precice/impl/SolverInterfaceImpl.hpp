--- conflicted
+++ resolved
@@ -499,7 +499,6 @@
    *
    * If done after configuration, this overwrites the output location specified
    * in the configuration.
-<<<<<<< HEAD
    */
 //  void setExportLocation (
 //    const std::string& location,
@@ -593,101 +592,6 @@
   //bool _alreadyPlotThisTimestep;
 
   // @brief Defines a timestep interval for global checkpointing
-=======
-   */
-//  void setExportLocation (
-//    const std::string& location,
-//    int                exportType = constants::exportAll() );
-
-  /**
-   * @brief Writes the contained geometries and spacetree to vtk file.
-   *
-   * The plotting path has to be specified in the configuration of the
-   * accessing participant.
-   *
-   * @param filenamePrefix [IN] Prefix of all plotted files
-   */
-  void exportMesh (
-    const std::string& filenameSuffix,
-    int                exportType = constants::exportAll() );
-
-
-  /**
-   * @brief Scales data values according to configuration.
-   *
-   * Currently, the only scaling supported is a division of the data values
-   * through the surface area belonging to its "support". This allows to come
-   * from forces to stresses, e.g..
-   */
-//  void scaleReadData ()
-
-  /**
-   * @brief Returns a handle to a created mesh.
-   */
-  MeshHandle getMeshHandle ( const std::string& meshName );
-
-  /**
-   * @brief Runs the solver interface in server mode.
-   */
-  void runServer();
-
-private:
-
-  struct Communication {
-    m2n::PtrGlobalCommunication communication;
-    bool isRequesting;
-  };
-
-  // @brief Used for writing debug information.
-  static tarch::logging::Log _log;
-
-  std::string _accessorName;
-
-  int _accessorProcessRank;
-
-  int _accessorCommunicatorSize;
-
-  impl::PtrParticipant _accessor;
-
-  // @brief Spatial dimensions of problem.
-  int _dimensions;
-
-  // @brief If true, the SolverInterfaceImpl is used by one solver only.
-  bool _geometryMode;
-
-  // @brief If true, the simulation continues from a written checkpoint.
-  bool _restartMode;
-
-  // @brief If true, the interface is run as server for another interface
-  bool _serverMode;
-
-  // @brief If true, the interface uses a server to operate on coupling data.
-  bool _clientMode;
-
-  // @brief Communication when for client-server mode.
-  //com::PtrCommunication _clientServerCommunication;
-
-  // @brief Geometry name to mesh ID mapping.
-  std::map<std::string,int> _meshIDs;
-
-  //@brief dataIDs referenced by meshID and data name
-  std::map<int,std::map<std::string,int> > _dataIDs;
-
-  // @brief For plotting of used mesh neighbor-relations
-  query::ExportVTKNeighbors _exportVTKNeighbors;
-
-  std::map<std::string,Communication> _communications;
-
-  // @brief Holds information about solvers participating in the coupled simulation.
-  std::vector<impl::PtrParticipant> _participants;
-
-  cplscheme::PtrCouplingScheme _couplingScheme;
-
-  // @brief To avoid multiple plots during one subcycled global timestep.
-  //bool _alreadyPlotThisTimestep;
-
-  // @brief Defines a timestep interval for global checkpointing
->>>>>>> 6a9e5db0
   int _checkpointTimestepInterval;
 
   // @brief Name of checkpoint file.
