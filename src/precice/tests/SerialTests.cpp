#ifndef PRECICE_NO_MPI
#include "testing/Testing.hpp"

#include "precice/impl/SolverInterfaceImpl.hpp"
#include "precice/impl/Participant.hpp"
#include "precice/impl/MeshContext.hpp"
#include "precice/impl/DataContext.hpp"
#include "precice/SolverInterface.hpp"
#include "utils/Parallel.hpp"
#include "precice/impl/Participant.hpp"
#include "precice/config/Configuration.hpp"
#include "utils/MasterSlave.hpp"

using namespace precice;


struct SerialTestFixture : testing::WhiteboxAccessor {

  std::string _pathToTests;

  void reset(){
     mesh::Mesh::resetGeometryIDsGlobally();
     mesh::Data::resetDataCount();
     impl::Participant::resetParticipantCount();
     utils::MasterSlave::reset();
   }

  SerialTestFixture()
  {
    _pathToTests = testing::getPathToSources() + "/precice/tests/";
    reset();
  }
};


BOOST_AUTO_TEST_SUITE(PreciceTests)
BOOST_FIXTURE_TEST_SUITE(Serial, SerialTestFixture)

/// Test reading of a full features coupling configuration file.
BOOST_AUTO_TEST_CASE(TestConfiguration)
{
  std::string filename = _pathToTests + "/configuration.xml";
  // Test configuration for accessor "Peano"
  SolverInterface interfacePeano ("Peano", 0, 1);
  config::Configuration config;
  xml::configure(config.getXMLTag(), filename);
  impl(interfacePeano).configure(config.getSolverInterfaceConfiguration());

  BOOST_TEST(impl(interfacePeano)._participants.size() == 2);
  BOOST_TEST(interfacePeano.getDimensions() == 2);

  impl::PtrParticipant peano = impl(interfacePeano)._participants[0];
  BOOST_TEST(peano);
  BOOST_TEST(peano->getName() == "Peano");
  BOOST_TEST(peano->getID() == 0);

  std::vector<impl::MeshContext*> meshContexts = peano->_meshContexts;
  BOOST_TEST(meshContexts.size() == 2);
  BOOST_TEST(peano->_usedMeshContexts.size() == 2);

  BOOST_TEST(meshContexts[0]->mesh->getName() == std::string("PeanoNodes"));
  BOOST_TEST(meshContexts[1]->mesh->getName() == std::string("ComsolNodes"));

  // Test configuration for accessor "Comsol"
  SolverInterface interfaceComsol ("Comsol", 0, 1);
  impl(interfaceComsol).configure(config.getSolverInterfaceConfiguration());
  BOOST_TEST(impl(interfaceComsol)._participants.size() == 2);
  BOOST_TEST(interfaceComsol.getDimensions() == 2);

  impl::PtrParticipant comsol = impl(interfaceComsol)._participants[1];
  BOOST_TEST(comsol);
  BOOST_TEST(comsol->getName() == "Comsol");
  BOOST_TEST(comsol->getID()== 1);

  meshContexts = comsol->_meshContexts;
  BOOST_TEST(meshContexts.size() == 2);
  BOOST_TEST(meshContexts[0] == static_cast<void*>(nullptr));
  BOOST_TEST(meshContexts[1]->mesh->getName() == std::string("ComsolNodes"));
  BOOST_TEST(comsol->_usedMeshContexts.size() == 1);
}

/// Test to run simple "do nothing" coupling between two solvers.
BOOST_AUTO_TEST_CASE(TestExplicit,
                     * testing::MinRanks(2)
                     * boost::unit_test::fixture<testing::MPICommRestrictFixture>(std::vector<int>({0, 1})))
{
  if (utils::Parallel::getCommunicatorSize() != 2)
    return;

  std::vector<std::string> configs;
  configs.resize(3);
  configs[0] = _pathToTests + "explicit-mpi-single.xml";
  configs[1] = _pathToTests + "explicit-mpi.xml";
  configs[2] = _pathToTests + "explicit-sockets.xml";

  for(std::string configurationFileName : configs){

    reset();
    std::string solverName;
    int timesteps = 0;
    double time = 0.0;
    if (utils::Parallel::getProcessRank() == 0){
      solverName = "SolverOne";
    }
    else {
      assertion(utils::Parallel::getProcessRank() == 1);
      solverName = "SolverTwo";
    }

    SolverInterface couplingInterface(solverName, 0, 1);

    config::Configuration config;
    xml::configure(config.getXMLTag(), configurationFileName);
    impl(couplingInterface).configure(config.getSolverInterfaceConfiguration());

    //was necessary to replace pre-defined geometries
    if(solverName=="SolverOne" && couplingInterface.hasMesh("MeshOne")){
     int meshID = couplingInterface.getMeshID("MeshOne");
     couplingInterface.setMeshVertex(meshID, Eigen::Vector3d(0.0,0.0,0.0).data());
     couplingInterface.setMeshVertex(meshID, Eigen::Vector3d(1.0,0.0,0.0).data());
    }
    if(solverName=="SolverTwo" && couplingInterface.hasMesh("Test-Square")){
     int meshID = couplingInterface.getMeshID("Test-Square");
     couplingInterface.setMeshVertex(meshID, Eigen::Vector3d(0.0,0.0,0.0).data());
     couplingInterface.setMeshVertex(meshID, Eigen::Vector3d(1.0,0.0,0.0).data());
    }

    BOOST_TEST(couplingInterface.getDimensions() == 3);
    double dt = couplingInterface.initialize();
    while (couplingInterface.isCouplingOngoing()){
     time += dt;
     dt = couplingInterface.advance(dt);
     timesteps++;
    }
    couplingInterface.finalize();

    BOOST_TEST(time == 10.0);
    BOOST_TEST(timesteps == 10);
  }
}

/// Test to run a simple "do nothing" coupling with subcycling solvers.
BOOST_AUTO_TEST_CASE(testExplicitWithSubcycling,
                     * testing::MinRanks(2)
                     * boost::unit_test::fixture<testing::MPICommRestrictFixture>(std::vector<int>({0, 1})))
{
  if (utils::Parallel::getCommunicatorSize() != 2)
    return;

  if (utils::Parallel::getProcessRank() == 0){
    SolverInterface precice("SolverOne", 0, 1);
    config::Configuration config;
    xml::configure(config.getXMLTag(), _pathToTests + "explicit-mpi-single.xml");
    impl(precice).configure(config.getSolverInterfaceConfiguration());

    double maxDt = precice.initialize();
    int timestep = 0;
    double dt = maxDt / 2.0; // Timestep length desired by solver
    double currentDt = dt;   // Timestep length used by solver
    while (precice.isCouplingOngoing()){
      maxDt = precice.advance(currentDt);
      currentDt = dt > maxDt ? maxDt : dt;
      timestep++;
    }
    precice.finalize();
    BOOST_TEST(timestep == 20);
  }
  else if (utils::Parallel::getProcessRank() == 1){
    SolverInterface precice("SolverTwo", 0, 1);
    config::Configuration config;
    xml::configure(config.getXMLTag(), _pathToTests + "explicit-mpi-single.xml");
    impl(precice).configure(config.getSolverInterfaceConfiguration());
    int meshID = precice.getMeshID("Test-Square");
    precice.setMeshVertex(meshID, Eigen::Vector3d(0.0,0.0,0.0).data());
    precice.setMeshVertex(meshID, Eigen::Vector3d(1.0,0.0,0.0).data());
    double maxDt = precice.initialize ();
    int timestep = 0;
    double dt = maxDt / 3.0; // Timestep length desired by solver
    double currentDt = dt;   // Timestep length used by solver
    while ( precice.isCouplingOngoing() ){
      maxDt = precice.advance ( currentDt );
      currentDt = dt > maxDt ? maxDt : dt;
      timestep++;
    }
    precice.finalize();
    BOOST_TEST ( timestep == 30 );
  }
}

/// One solver uses incremental position set, read/write methods.
BOOST_AUTO_TEST_CASE(testExplicitWithDataExchange,
                     * testing::MinRanks(2)
                     * boost::unit_test::fixture<testing::MPICommRestrictFixture>(std::vector<int>({0, 1})))
{
  if (utils::Parallel::getCommunicatorSize() != 2)
    return;

  double counter = 0.0;
  using Eigen::Vector3d;

  if (utils::Parallel::getProcessRank() == 0){
    SolverInterface cplInterface("SolverOne", 0, 1);
    config::Configuration config;
    xml::configure(config.getXMLTag(), _pathToTests + "explicit-mpi-single.xml");
    impl(cplInterface).configure(config.getSolverInterfaceConfiguration());

    int meshOneID = cplInterface.getMeshID("MeshOne");
    /* int squareID = */ cplInterface.getMeshID("Test-Square");
    int forcesID = cplInterface.getDataID("Forces", meshOneID);
    int velocitiesID = cplInterface.getDataID("Velocities", meshOneID);
    int indices[8];
    int i = 0;

    //need one vertex to start
    Vector3d vertex = Vector3d::Zero();
    cplInterface.setMeshVertex(meshOneID, vertex.data());
    double maxDt = cplInterface.initialize();

    VertexHandle vertices = cplInterface.getMeshHandle("Test-Square").vertices();
    while (cplInterface.isCouplingOngoing()){
      impl(cplInterface).resetMesh(meshOneID);
      i = 0;
      for (VertexIterator it = vertices.begin(); it != vertices.end(); it++){
        int index = cplInterface.setMeshVertex(meshOneID, it.vertexCoords());
        BOOST_TEST(index == it.vertexID());
        indices[i] = index;
        i++;
      }
      for (VertexIterator it = vertices.begin(); it != vertices.end(); it++){
        Vector3d force(Vector3d::Constant(counter) + Eigen::Map<const Vector3d>(it.vertexCoords()));
        cplInterface.writeVectorData(forcesID, it.vertexID(), force.data());
      }
      maxDt = cplInterface.advance(maxDt);
      if (cplInterface.isCouplingOngoing()){
        i=0;
        for (VertexIterator it = vertices.begin(); it != vertices.end(); it++){
          Vector3d vel = Vector3d::Zero();
          int index = indices[i];
          i++;
          cplInterface.readVectorData(velocitiesID, index, vel.data());
          BOOST_TEST(vel == Vector3d::Constant(counter) + Eigen::Map<const Vector3d>(it.vertexCoords()));
        }
        counter += 1.0;
      }
    }
    cplInterface.finalize();
  }
  else if (utils::Parallel::getProcessRank() == 1){
    SolverInterface cplInterface("SolverTwo", 0, 1);
    config::Configuration config;
    xml::configure(config.getXMLTag(), _pathToTests + "explicit-mpi-single.xml");
    impl(cplInterface).configure(config.getSolverInterfaceConfiguration());
    int meshID = cplInterface.getMeshID("Test-Square");
    cplInterface.setMeshVertex(meshID, Eigen::Vector3d(0.0,0.0,0.0).data());
    cplInterface.setMeshVertex(meshID, Eigen::Vector3d(1.0,0.0,0.0).data());
    cplInterface.setMeshVertex(meshID, Eigen::Vector3d(0.0,1.0,0.0).data());
    cplInterface.setMeshVertex(meshID, Eigen::Vector3d(1.0,1.0,0.0).data());
    int forcesID = cplInterface.getDataID("Forces", meshID);
    int velocitiesID = cplInterface.getDataID("Velocities", meshID);
    double maxDt = cplInterface.initialize();
    VertexHandle vertices = cplInterface.getMeshHandle("Test-Square").vertices();
    // SolverTwo does not start the coupled simulation and has, hence,
    // already received the first data to be validated.
    for (VertexIterator it = vertices.begin(); it != vertices.end(); it++){
      Vector3d force = Vector3d::Zero();
      cplInterface.readVectorData(forcesID, it.vertexID(), force.data());
      BOOST_TEST(force == Vector3d::Constant(counter) + Eigen::Map<const Vector3d>(it.vertexCoords()));
    }
    counter += 1.0;

    while (cplInterface.isCouplingOngoing()){
      for (VertexIterator it = vertices.begin(); it != vertices.end(); it++){
        Vector3d vel(Vector3d::Constant(counter - 1.0) + Eigen::Map<const Vector3d>(it.vertexCoords()));
        cplInterface.writeVectorData(velocitiesID, it.vertexID(), vel.data());
      }
      maxDt = cplInterface.advance(maxDt);
      if (cplInterface.isCouplingOngoing()){
        for (VertexIterator it = vertices.begin(); it != vertices.end(); it++){
          Vector3d force = Vector3d::Zero();
          cplInterface.readVectorData(forcesID, it.vertexID(), force.data());
          BOOST_TEST(force == Vector3d::Constant(counter) + Eigen::Map<const Vector3d>(it.vertexCoords()));
        }
        counter += 1.0;
      }
    }
    cplInterface.finalize();
  }
}

/**
 * @brief The second solver initializes the data of the first.
 *
 * A mapping is employed for the second solver, i.e., at the end of
 * initializeData(), the mapping needs to be invoked.
 */
BOOST_AUTO_TEST_CASE(testExplicitWithDataInitialization,
                     * testing::MinRanks(2)
                     * boost::unit_test::fixture<testing::MPICommRestrictFixture>(std::vector<int>({0, 1})))
{
  if (utils::Parallel::getCommunicatorSize() != 2)
    return;

  mesh::Mesh::resetGeometryIDsGlobally();
  using Eigen::Vector3d;

  if (utils::Parallel::getProcessRank() == 0){
    SolverInterface cplInterface("SolverOne", 0, 1);
    config::Configuration config;
    xml::configure(config.getXMLTag(), _pathToTests + "explicit-data-init.xml");
    impl(cplInterface).configure(config.getSolverInterfaceConfiguration());
    int meshOneID = cplInterface.getMeshID("MeshOne");
    cplInterface.setMeshVertex(meshOneID, Vector3d(1.0,2.0,3.0).data());
    double maxDt = cplInterface.initialize();
    int dataAID = cplInterface.getDataID("DataOne",meshOneID);
    int dataBID = cplInterface.getDataID("DataTwo",meshOneID);
    double valueDataB = 0.0;
    cplInterface.initializeData();
    cplInterface.readScalarData(dataBID, 0, valueDataB);
    BOOST_TEST(2.0 == valueDataB);
    while (cplInterface.isCouplingOngoing()){
      Vector3d valueDataA(1.0, 1.0, 1.0);
      cplInterface.writeVectorData(dataAID, 0, valueDataA.data());
      maxDt = cplInterface.advance(maxDt);
      cplInterface.readScalarData(dataBID, 0, valueDataB);
      BOOST_TEST(2.5 == valueDataB);
    }
    cplInterface.finalize();
  }
  else if (utils::Parallel::getProcessRank() == 1){
    SolverInterface cplInterface("SolverTwo", 0, 1);
    config::Configuration config;
    xml::configure(config.getXMLTag(), _pathToTests + "explicit-data-init.xml");
    impl(cplInterface).configure(config.getSolverInterfaceConfiguration());
    int meshTwoID = cplInterface.getMeshID("MeshTwo");
    Vector3d pos = Vector3d::Zero();
    cplInterface.setMeshVertex(meshTwoID, pos.data());
    double maxDt = cplInterface.initialize();
    int dataAID = cplInterface.getDataID("DataOne",meshTwoID);
    int dataBID = cplInterface.getDataID("DataTwo",meshTwoID);
    cplInterface.writeScalarData(dataBID, 0, 2.0);
    //sagen dass daten jetzt geschrieben
    cplInterface.fulfilledAction(precice::constants::actionWriteInitialData());
    cplInterface.initializeData();
    Vector3d valueDataA;
    cplInterface.readVectorData(dataAID, 0, valueDataA.data());
    Vector3d expected(1.0, 1.0, 1.0);
    BOOST_TEST(valueDataA == expected);
    while (cplInterface.isCouplingOngoing()){
      cplInterface.writeScalarData(dataBID, 0, 2.5);
      maxDt = cplInterface.advance(maxDt);
      cplInterface.readVectorData(dataAID, 0, valueDataA.data());
      BOOST_TEST(valueDataA == expected);
    }
    cplInterface.finalize();
  }
}

/// One solver uses block set/get/read/write methods.
BOOST_AUTO_TEST_CASE(testExplicitWithBlockDataExchange,
                     * testing::MinRanks(2)
                     * boost::unit_test::fixture<testing::MPICommRestrictFixture>(std::vector<int>({0, 1})))
{
  if (utils::Parallel::getCommunicatorSize() != 2)
    return;

  double counter = 0.0;
  using Eigen::Vector3d;

  if (utils::Parallel::getProcessRank() == 0){
    SolverInterface cplInterface("SolverOne", 0, 1);
    config::Configuration config;
    xml::configure(config.getXMLTag(), _pathToTests + "explicit-mpi-single-non-inc.xml");
    impl(cplInterface).configure(config.getSolverInterfaceConfiguration());
    int meshOneID = cplInterface.getMeshID("MeshOne");
    double maxDt = cplInterface.initialize();
    int forcesID = cplInterface.getDataID("Forces", meshOneID);
    int pressuresID = cplInterface.getDataID("Pressures", meshOneID);
    int velocitiesID = cplInterface.getDataID("Velocities", meshOneID);
    int temperaturesID = cplInterface.getDataID("Temperatures", meshOneID);
    VertexHandle vertices = cplInterface.getMeshHandle("Test-Square").vertices();
    int size = vertices.size();
    Eigen::VectorXd writePositions(size*3);
    Eigen::VectorXd getWritePositions(size*3);
    Eigen::VectorXd forces(size*3);
    Eigen::VectorXd pressures(size);
    Eigen::VectorXi writeIDs(size);
    Eigen::VectorXi getWriteIDs(size);
    Eigen::VectorXd readPositions(size*3);
    Eigen::VectorXd getReadPositions(size*3);
    Eigen::VectorXd velocities(size*3);
    Eigen::VectorXd temperatures(size);
    Eigen::VectorXd expectedVelocities(size*3);
    Eigen::VectorXd expectedTemperatures(size);
    Eigen::VectorXi readIDs(size);
    Eigen::VectorXi getReadIDs(size);

    while (cplInterface.isCouplingOngoing()){
      impl(cplInterface).resetMesh(meshOneID);
      for (VertexIterator it = vertices.begin(); it != vertices.end(); it++){
        for (int dim=0; dim < 3; dim++){
          writePositions[it.vertexID()*3 + dim] = it.vertexCoords()[dim];
        }
      }
      cplInterface.setMeshVertices(meshOneID, size, writePositions.data(),
                                   writeIDs.data());
      for (VertexIterator it = vertices.begin(); it != vertices.end(); it++){
        // Vector3d force ( Vector3D(counter) + wrap<3,double>(it.vertexCoords()) );
        Vector3d force ( Vector3d::Constant(counter) +
                         Eigen::Map<const Vector3d>(it.vertexCoords()) );
        for (int dim=0; dim<3; dim++) forces[it.vertexID()*3+dim] = force[dim];
        pressures[it.vertexID()] = counter + it.vertexCoords()[0];
      }
      cplInterface.writeBlockVectorData(forcesID, size, writeIDs.data(), forces.data());
      cplInterface.writeBlockScalarData(pressuresID, size, writeIDs.data(), pressures.data());

      cplInterface.getMeshVertices(meshOneID, size, writeIDs.data(),
                                   getWritePositions.data());
      BOOST_TEST(writePositions == getWritePositions);

      cplInterface.getMeshVertexIDsFromPositions(meshOneID, size, writePositions.data(),
                                                 getWriteIDs.data());
      BOOST_TEST(writeIDs == getWriteIDs);
      //cplInterface.mapWrittenData(meshID);
      maxDt = cplInterface.advance(maxDt);
      if (cplInterface.isCouplingOngoing()){
        for (VertexIterator it = vertices.begin(); it != vertices.end(); it++){
          for (int dim=0; dim < 3; dim++){
            int index = it.vertexID()*3+dim;
            readPositions[index] = it.vertexCoords()[dim];
            expectedVelocities[index] = counter + it.vertexCoords()[dim];
          }
          expectedTemperatures[it.vertexID()] = counter + it.vertexCoords()[0];
        }
        impl(cplInterface).resetMesh(meshOneID);
        cplInterface.setMeshVertices(meshOneID, size, readPositions.data(), readIDs.data());
        cplInterface.mapReadDataTo(meshOneID);
        cplInterface.readBlockVectorData(velocitiesID, size, readIDs.data(),
                                         velocities.data());
        cplInterface.readBlockScalarData(temperaturesID, size, readIDs.data(),
                                         temperatures.data());
        BOOST_TEST(velocities == expectedVelocities);
        BOOST_TEST(temperatures == expectedTemperatures);

        counter += 1.0;
      }
    }
    cplInterface.finalize ();
  }
  else if ( utils::Parallel::getProcessRank() == 1 ) {
    SolverInterface cplInterface ( "SolverTwo", 0, 1 );
    config::Configuration config;
    xml::configure(config.getXMLTag(), _pathToTests + "explicit-mpi-single-non-inc.xml");
    impl(cplInterface).configure(config.getSolverInterfaceConfiguration());
    int squareID = cplInterface.getMeshID("Test-Square");
    int forcesID = cplInterface.getDataID ( "Forces", squareID );
    int pressuresID = cplInterface.getDataID("Pressures", squareID );
    int velocitiesID = cplInterface.getDataID ( "Velocities", squareID );
    int temperaturesID = cplInterface.getDataID("Temperatures", squareID );
    int meshID = cplInterface.getMeshID("Test-Square");
    cplInterface.setMeshVertex(meshID, Eigen::Vector3d(0.0,0.0,0.0).data());
    cplInterface.setMeshVertex(meshID, Eigen::Vector3d(1.0,0.0,0.0).data());
    cplInterface.setMeshVertex(meshID, Eigen::Vector3d(0.0,1.0,0.0).data());
    cplInterface.setMeshVertex(meshID, Eigen::Vector3d(1.0,1.0,0.0).data());
    double maxDt = cplInterface.initialize ();
    VertexHandle vertices = cplInterface.getMeshHandle("Test-Square").vertices();
    // SolverTwo does not start the coupled simulation and has, hence,
    // already received the first data to be validated.
    for ( VertexIterator it = vertices.begin(); it != vertices.end(); it++ ){
      Vector3d force = Vector3d::Zero();
      double pressure = 0.0;
      cplInterface.readVectorData(forcesID, it.vertexID(), force.data());
      cplInterface.readScalarData(pressuresID, it.vertexID(), pressure);
      BOOST_TEST(force == Vector3d::Constant(counter) + Eigen::Map<const Vector3d>(it.vertexCoords()) );
      BOOST_TEST(pressure == counter + it.vertexCoords()[0]);
    }
    counter += 1.0;

    while ( cplInterface.isCouplingOngoing() ) {
      for ( VertexIterator it = vertices.begin(); it != vertices.end(); it++ ){
        Vector3d vel ( Vector3d::Constant(counter - 1.0) + Eigen::Map<const Vector3d>(it.vertexCoords()) );
        cplInterface.writeVectorData ( velocitiesID, it.vertexID(), vel.data() );
        double temperature = counter - 1.0 + it.vertexCoords()[0];
        cplInterface.writeScalarData(temperaturesID, it.vertexID(), temperature);
      }
      maxDt = cplInterface.advance ( maxDt );
      if ( cplInterface.isCouplingOngoing() ) {
        for ( VertexIterator it = vertices.begin(); it != vertices.end(); it++ ){
          Vector3d force = Vector3d::Zero();
          double pressure = 0.0;
          cplInterface.readVectorData(forcesID, it.vertexID(), force.data());
          cplInterface.readScalarData(pressuresID, it.vertexID(), pressure);
          BOOST_TEST(force == Vector3d::Constant(counter) + Eigen::Map<const Vector3d>(it.vertexCoords()));
          BOOST_TEST(pressure == counter + it.vertexCoords()[0]);
        }
        counter += 1.0;
      }
    }
    cplInterface.finalize();
  }
}

/**
  * @brief Runs a coupled simulation where one solver supplies a geometry.
  *
  * SolverOne only reads the displacements of the geometry and checks whether
  * they are equals to the coordinates of SolverTwo. SolverTwo creates and
  * displaces the coordinates.
  */
BOOST_AUTO_TEST_CASE(testExplicitWithSolverGeometry,
                     * testing::MinRanks(2)
                     * boost::unit_test::fixture<testing::MPICommRestrictFixture>(std::vector<int>({0, 1})))
{
  if (utils::Parallel::getCommunicatorSize() != 2)
    return;

  mesh::Mesh::resetGeometryIDsGlobally ();

  int timesteps = 0;
  double time = 0;

  if ( utils::Parallel::getProcessRank() == 0 ){

    SolverInterface couplingInterface("SolverOne", 0, 1);
    config::Configuration config;
    xml::configure(config.getXMLTag(), _pathToTests + "explicit-solvergeometry.xml");
    impl(couplingInterface).configure(config.getSolverInterfaceConfiguration());

    //was necessary to replace pre-defined geometries
    int meshID = couplingInterface.getMeshID("MeshOne");
    couplingInterface.setMeshVertex(meshID, Eigen::Vector3d(0.0,0.0,0.0).data());
    couplingInterface.setMeshVertex(meshID, Eigen::Vector3d(1.0,0.0,0.0).data());

    BOOST_TEST(couplingInterface.getDimensions() == 3);
    double dt = couplingInterface.initialize();
    while (couplingInterface.isCouplingOngoing()){
     time += dt;
     dt = couplingInterface.advance(dt);
     timesteps++;
    }
    couplingInterface.finalize();
  }
  else if ( utils::Parallel::getProcessRank() == 1 ){
    SolverInterface cplInterface ( "SolverTwo", 0, 1 );
    config::Configuration config;
    xml::configure(config.getXMLTag(), _pathToTests + "explicit-solvergeometry.xml");
    impl(cplInterface).configure(config.getSolverInterfaceConfiguration());
    BOOST_TEST(cplInterface.getDimensions() == 3);
    int meshID = cplInterface.getMeshID ( "SolverGeometry" );
    int i0 = cplInterface.setMeshVertex(meshID, Eigen::Vector3d(0.0,0.0,0.0).data());
    int i1 = cplInterface.setMeshVertex(meshID, Eigen::Vector3d(1.0,0.0,0.0).data());
    int i2 = cplInterface.setMeshVertex(meshID, Eigen::Vector3d(0.0,1.0,0.0).data());
    int e0 = cplInterface.setMeshEdge(meshID, i0, i1);
    int e1 = cplInterface.setMeshEdge(meshID, i1, i2);
    int e2 = cplInterface.setMeshEdge(meshID, i2, i0);
    cplInterface.setMeshTriangle(meshID, e0, e1, e2);
    double dt = cplInterface.initialize();

    int size = cplInterface.getMeshVertexSize(meshID);
    BOOST_TEST(size == 3);

    while ( cplInterface.isCouplingOngoing() ){
      time += dt;
      dt = cplInterface.advance(dt);
      timesteps++;
    }
    cplInterface.finalize();
  }
}

/// Runs a coupled simulation where one solver displaces a geometry.
BOOST_AUTO_TEST_CASE(testExplicitWithDisplacingGeometry,
                     * testing::MinRanks(2)
                     * boost::unit_test::fixture<testing::MPICommRestrictFixture>(std::vector<int>({0, 1})))
{
  if (utils::Parallel::getCommunicatorSize() != 2)
    return;

  using Eigen::Vector3d;
  using math::equals;
  int timesteps = 0;
  double time = 0;

  Vector3d zero = Vector3d::Zero();
  Vector3d one(1, 0, 0);
  Vector3d two(0, 1, 0);
  Vector3d three(1, 1, 1);

  if ( utils::Parallel::getProcessRank() == 0 ) { // SolverOne part

    SolverInterface cplInterface ( "SolverOne", 0, 1 );
    config::Configuration config;
    xml::configure(config.getXMLTag(), _pathToTests + "explicit-solvergeometry.xml");
    impl(cplInterface).configure(config.getSolverInterfaceConfiguration());
    double dt = cplInterface.initialize();

    int meshID = cplInterface.getMeshID("SolverGeometry");
    int size = cplInterface.getMeshVertexSize(meshID);
    BOOST_TEST(size == 4);

    while (cplInterface.isCouplingOngoing()){
      MeshHandle handle = cplInterface.getMeshHandle("SolverGeometry");
      VertexIterator iter = handle.vertices().begin();
      BOOST_TEST(Eigen::Map<const Vector3d>(iter.vertexCoords()) == zero);
      iter++;
      BOOST_TEST(Eigen::Map<const Vector3d>(iter.vertexCoords()) == one);
      iter++;
      BOOST_TEST(Eigen::Map<const Vector3d>(iter.vertexCoords()) == two);
      iter++;
      BOOST_TEST(Eigen::Map<const Vector3d>(iter.vertexCoords()) == three);
      iter++;
      BOOST_TEST(not (iter != handle.vertices().end()));

      time += dt;
      timesteps++;
      dt = cplInterface.advance(dt);

      // Add displacements (known in this test case) for validation
      zero += Vector3d::Constant(1.0);
      one += Vector3d::Constant(2.0);
      two += Vector3d::Constant(3.0);
      three += Vector3d::Constant(4.0);
    }
    cplInterface.finalize();
  }
  else if ( utils::Parallel::getProcessRank() == 1 ){
    SolverInterface cplInterface ( "SolverTwo", 0, 1 );
    config::Configuration config;
    xml::configure(config.getXMLTag(), _pathToTests + "explicit-solvergeometry.xml");
    impl(cplInterface).configure(config.getSolverInterfaceConfiguration());
    int meshID = cplInterface.getMeshID("SolverGeometry");
    int i0 = cplInterface.setMeshVertex(meshID, zero.data());
    int i1 = cplInterface.setMeshVertex(meshID, one.data());
    int i2 = cplInterface.setMeshVertex(meshID, two.data());
    int i3 = cplInterface.setMeshVertex(meshID, three.data());

    double dt = cplInterface.initialize();
    int displacementsID = cplInterface.getDataID("Displacements", meshID);

    while (cplInterface.isCouplingOngoing()){
      MeshHandle handle = cplInterface.getMeshHandle("SolverGeometry");
      VertexIterator iter = handle.vertices().begin();
      BOOST_TEST(Eigen::Map<const Vector3d>(iter.vertexCoords()) == zero);
      iter++;
      BOOST_TEST(Eigen::Map<const Vector3d>(iter.vertexCoords()) == one);
      iter++;
      BOOST_TEST(Eigen::Map<const Vector3d>(iter.vertexCoords()) == two);
      iter++;
      BOOST_TEST(Eigen::Map<const Vector3d>(iter.vertexCoords()) == three);
      iter++;
      BOOST_TEST(not (iter != handle.vertices().end()));

      // Add displacements
      cplInterface.writeVectorData(displacementsID, i0, Vector3d(1, 1, 1).data());
      cplInterface.writeVectorData(displacementsID, i1, Vector3d(2, 2, 2).data());
      cplInterface.writeVectorData(displacementsID, i2, Vector3d(3, 3, 3).data());
      cplInterface.writeVectorData(displacementsID, i3, Vector3d(4, 4, 4).data());

      // modify coordinates by displacements
      zero += Vector3d::Constant(1);
      one += Vector3d::Constant(2);
      two += Vector3d::Constant(3);
      three += Vector3d::Constant(4);

      time += dt;
      dt = cplInterface.advance(dt);
      timesteps++;
    }
    cplInterface.finalize();
  }
}

/**
 * @brief Runs a coupled sim. with data scaling applied.
 *
 * SolverOne writes vector data on a cube geometry. The data values are defined
 * and stay constant over the coupling cycles. SolverTwo has a scaling of the
 * values activated and reads the scaled values.
 */
BOOST_AUTO_TEST_CASE(testExplicitWithDataScaling,
                     * testing::Deleted()
                     * testing::MinRanks(2)
                     * boost::unit_test::fixture<testing::MPICommRestrictFixture>(std::vector<int>({0, 1})))
{
  if (utils::Parallel::getCommunicatorSize() != 2)
    return;

  double dt;
  if ( utils::Parallel::getProcessRank() == 0 ) { // SolverOne part
    SolverInterface cplInterface ( "SolverOne", 0, 1 );
    config::Configuration config;
    xml::configure(config.getXMLTag(), _pathToTests + "explicit-datascaling.xml");
    impl(cplInterface).configure(config.getSolverInterfaceConfiguration());
    BOOST_TEST ( cplInterface.getDimensions() == 2 );

    int meshID = cplInterface.getMeshID("Test-Square");
    std::vector<double> positions = {0.0,0.0,0.1,0.0,0.2,0.0,0.3,0.0,0.4,0.0};
    std::vector<int> ids = {0,0,0,0,0};
    cplInterface.setMeshVertices(meshID,5,positions.data(), ids.data());
    for(int i=0;i<4;i++) cplInterface.setMeshEdge(meshID,ids[i],ids[i+1]);

    dt = cplInterface.initialize();

    int velocitiesID = cplInterface.getDataID ( "Velocities", meshID );
    while ( cplInterface.isCouplingOngoing() ){
      MeshHandle handle = cplInterface.getMeshHandle ( "Test-Square" );
      VertexIterator iter = handle.vertices().begin();
      for ( size_t i=0; iter != handle.vertices().end(); i++, iter++ ) {
        Eigen::Vector2d data = Eigen::Vector2d::Constant(i);
        cplInterface.writeVectorData ( velocitiesID, i, data.data() );
      }
      dt = cplInterface.advance(dt);
    }
    cplInterface.finalize();

  }
  else if ( utils::Parallel::getProcessRank() == 1 ){
    SolverInterface cplInterface ( "SolverTwo", 0, 1 );
    config::Configuration config;
    xml::configure(config.getXMLTag(), _pathToTests + "explicit-datascaling.xml");
    impl(cplInterface).configure(config.getSolverInterfaceConfiguration());
    BOOST_TEST ( cplInterface.getDimensions() == 2 );
    dt = cplInterface.initialize();
    int meshID = cplInterface.getMeshID("Test-Square");
    int velocitiesID = cplInterface.getDataID ( "Velocities", meshID );
    while ( cplInterface.isCouplingOngoing() ){
      MeshHandle handle = cplInterface.getMeshHandle ( "Test-Square" );
      VertexIterator iter = handle.vertices().begin();
      for ( size_t i=0; iter != handle.vertices().end(); iter++, i++ ){
        Eigen::Vector2d readData;
        cplInterface.readVectorData ( velocitiesID, i, readData.data() );
        Eigen::Vector2d expectedData = Eigen::Vector2d::Constant(i * 10.0);
        BOOST_TEST (readData == expectedData, boost::test_tools::tolerance(5e-13) );
      }
      dt = cplInterface.advance(dt);
    }
    cplInterface.finalize();
  }
}

/// Test simple coupled simulation with coupling iterations.
BOOST_AUTO_TEST_CASE(testImplicit,
                     * testing::MinRanks(2)
                     * boost::unit_test::fixture<testing::MPICommRestrictFixture>(std::vector<int>({0, 1})))
{
  if (utils::Parallel::getCommunicatorSize() != 2)
    return;

  double state = 0.0;
  double checkpoint = 0.0;
  int iterationCount = 0;
  double initialStateChange = 5.0;
  double stateChange = initialStateChange;
  int computedTimesteps = 0;
  using namespace precice::constants;

  if (utils::Parallel::getProcessRank() == 0){
    SolverInterface couplingInterface("SolverOne", 0, 1);
    config::Configuration config;
    xml::configure(config.getXMLTag(), _pathToTests + "implicit.xml");
    impl(couplingInterface).configure(config.getSolverInterfaceConfiguration());

    int meshID = couplingInterface.getMeshID("Square");
    double pos[3];
    // Set mesh positions
    pos[0] = 0.0; pos[1] = 0.0; pos[2] = 0.0;
    couplingInterface.setMeshVertex(meshID, pos);
    pos[0] = 1.0; pos[1] = 0.0; pos[2] = 0.0;
    couplingInterface.setMeshVertex(meshID, pos);
    pos[0] = 1.0; pos[1] = 1.0; pos[2] = 0.0;
    couplingInterface.setMeshVertex(meshID, pos);
    pos[0] = 0.0; pos[1] = 1.0; pos[2] = 0.0;
    couplingInterface.setMeshVertex(meshID, pos);

    double maxDt = couplingInterface.initialize();
    while (couplingInterface.isCouplingOngoing()){
      if (couplingInterface.isActionRequired(actionWriteIterationCheckpoint())){
        couplingInterface.fulfilledAction(actionWriteIterationCheckpoint());
        checkpoint = state;
        iterationCount = 1;
      }
      if (couplingInterface.isActionRequired(actionReadIterationCheckpoint())){
        couplingInterface.fulfilledAction(actionReadIterationCheckpoint());
        state = checkpoint;
      }
      iterationCount++;
      stateChange = initialStateChange / (double)iterationCount;
      state += stateChange;
      maxDt = couplingInterface.advance(maxDt);
      if (couplingInterface.isTimestepComplete()){
        computedTimesteps ++;
      }
    }
    couplingInterface.finalize();
    BOOST_TEST(computedTimesteps == 4);
  }
  else if (utils::Parallel::getProcessRank() == 1){
    SolverInterface couplingInterface("SolverTwo", 0, 1);
    config::Configuration config;
    xml::configure(config.getXMLTag(), _pathToTests + "implicit.xml");
    impl(couplingInterface).configure(config.getSolverInterfaceConfiguration());
    double maxDt = couplingInterface.initialize();
    while (couplingInterface.isCouplingOngoing()){
      if (couplingInterface.isActionRequired(actionWriteIterationCheckpoint())){
        couplingInterface.fulfilledAction(actionWriteIterationCheckpoint());
        checkpoint = state;
        iterationCount = 1;
      }
      if (couplingInterface.isActionRequired(actionReadIterationCheckpoint())){
        couplingInterface.fulfilledAction(actionReadIterationCheckpoint());
        state = checkpoint;
        iterationCount++;
      }
      stateChange = initialStateChange / (double)iterationCount;
      state += stateChange;
      maxDt = couplingInterface.advance(maxDt);
      if (couplingInterface.isTimestepComplete()){
        computedTimesteps++;
      }
    }
    couplingInterface.finalize();
    BOOST_TEST(computedTimesteps == 4);
  }
}


/// Tests stationary mapping with solver provided meshes.
BOOST_AUTO_TEST_CASE(testStationaryMappingWithSolverMesh,
                     * testing::MinRanks(2)
                     * boost::unit_test::fixture<testing::MPICommRestrictFixture>(std::vector<int>({0, 1})))
{
  if (utils::Parallel::getCommunicatorSize() != 2)
    return;

  std::string config2D = _pathToTests + "mapping-without-geo-2D.xml";
  std::string config3D = _pathToTests + "mapping-without-geo-3D.xml";
  int rank = utils::Parallel::getProcessRank();
  assertion((rank == 0) || (rank == 1), rank);
  std::string solverName = rank == 0 ? "SolverA" : "SolverB";
  std::string meshForcesA = "MeshForcesA";
  std::string meshDisplA = "MeshDisplacementsA";
  std::string meshForcesB = "MeshForcesB";
  std::string meshDisplB = "MeshDisplacementsB";
  std::string dataForces = "Forces";
  std::string dataDispl = "Displacements";
  using testing::equals;

  for (int dim: {2, 3}){
    // @todo this should normally happen in finalize and should not be necessary
    mesh::Mesh::resetGeometryIDsGlobally();
    mesh::Data::resetDataCount();
    impl::Participant::resetParticipantCount();
    SolverInterface interface(solverName, 0, 1);
    if (dim == 2){
      config::Configuration config;
      xml::configure(config.getXMLTag(), config2D);
      impl(interface).configure(config.getSolverInterfaceConfiguration());
    }
    else {
      config::Configuration config;
      xml::configure(config.getXMLTag(), config3D);
      impl(interface).configure(config.getSolverInterfaceConfiguration());
    }
    BOOST_TEST(interface.getDimensions() == dim);

    std::vector<Eigen::VectorXd> positions;
    Eigen::VectorXd position(dim);
    if (dim == 2){
      position << 0.0, 0.0;
      positions.push_back(position);
      position << 1.0, 0.0;
      positions.push_back(position);
      position << 1.0, 1.0;
      positions.push_back(position);
      position << 0.0, 1.0;
      positions.push_back(position);
    }
    else {
      position << 0.0, 0.0, 0.0;
      positions.push_back(position);
      position << 1.0, 0.0, 0.0;
      positions.push_back(position);
      position << 1.0, 1.0, 0.0;
      positions.push_back(position);
      position << 0.0, 1.0, 1.0;
      positions.push_back(position);
      position << 0.0, 0.0, 1.0;
      positions.push_back(position);
    }
    size_t size = positions.size();

    if (rank == 0){
      int meshForcesID = interface.getMeshID(meshForcesA);
      int meshDisplID = interface.getMeshID(meshDisplA);
      int dataForcesID = interface.getDataID(dataForces, meshForcesID);
      int dataDisplID = interface.getDataID(dataDispl, meshDisplID);

      // Set solver mesh positions for reading and writing data with mappings
      for (size_t i=0; i < size; i++){
        position = positions[i].array() + 0.1;
        interface.setMeshVertex(meshForcesID, position.data());
        position = positions[i].array() + 0.6;
        interface.setMeshVertex(meshDisplID, position.data());
      }
      double maxDt = interface.initialize();

      BOOST_TEST(interface.isWriteDataRequired(maxDt));
      BOOST_TEST(not interface.isReadDataAvailable());
      Eigen::VectorXd force = Eigen::VectorXd::Constant(dim, 1);
      Eigen::VectorXd displ = Eigen::VectorXd::Constant(dim, 0);
      for (size_t i=0; i < size; i++){
        interface.writeVectorData(dataForcesID, i, force.data());
      }
      interface.mapWriteDataFrom(meshForcesID);
      maxDt = interface.advance(maxDt);
      interface.mapReadDataTo(meshDisplID);

      BOOST_TEST(interface.isWriteDataRequired(maxDt));
      BOOST_TEST(interface.isReadDataAvailable());
      force.array() += 1.0;
      for (size_t i=0; i < size; i++){
        interface.readVectorData(dataDisplID, i, displ.data());
        BOOST_TEST(displ[0] == positions[i][0] + 0.1);
        interface.writeVectorData(dataForcesID, i, force.data());
      }
      interface.mapWriteDataFrom(meshForcesID);
      maxDt = interface.advance(maxDt);
      interface.mapReadDataTo(meshDisplID);

      BOOST_TEST(interface.isWriteDataRequired(maxDt));
      BOOST_TEST(interface.isReadDataAvailable());
      for (size_t i=0; i < size; i++){
        interface.readVectorData(dataDisplID, i, displ.data());
        BOOST_TEST(displ[0] == 2.0*(positions[i][0] + 0.1));
      }
      interface.finalize();
    }
    else {
      assertion(rank == 1, rank);
      int meshForcesID = interface.getMeshID(meshForcesB);
      int meshDisplID = interface.getMeshID(meshDisplB);
      int dataForcesID = interface.getDataID(dataForces, meshForcesID);
      int dataDisplID = interface.getDataID(dataDispl, meshDisplID);

      // Set solver mesh positions provided to SolverA for data mapping
      for (size_t i=0; i < size; i++){
        interface.setMeshVertex(meshForcesID, positions[i].data());
        position = positions[i].array() + 0.5;
        interface.setMeshVertex(meshDisplID, position.data());
      }
      double maxDt = interface.initialize();

      BOOST_TEST(interface.isWriteDataRequired(maxDt));
      BOOST_TEST(interface.isReadDataAvailable());
      Eigen::VectorXd force = Eigen::VectorXd::Zero(dim);
      Eigen::VectorXd totalForce = Eigen::VectorXd::Zero(dim);
      Eigen::VectorXd displ = Eigen::VectorXd::Zero(dim);
      for (size_t i=0; i < size; i++){
        interface.readVectorData(dataForcesID, i, force.data());
        totalForce += force;
        displ.setConstant(positions[i][0]);
        interface.writeVectorData(dataDisplID, i, displ.data());
      }
      Eigen::VectorXd expected = Eigen::VectorXd::Constant(dim, size);
      BOOST_TEST(equals(totalForce, expected));
      maxDt = interface.advance(maxDt);

      BOOST_TEST(interface.isWriteDataRequired(maxDt));
      BOOST_TEST(interface.isReadDataAvailable());
      totalForce.setConstant(0);
      for (size_t i=0; i < positions.size(); i++){
        interface.readVectorData(dataForcesID, i, force.data());
        totalForce += force;
        displ.setConstant(2.0 * positions[i][0]);
        interface.writeVectorData(dataDisplID, i, displ.data());
      }
      expected.setConstant(2.0 * (double)size);
      BOOST_TEST(equals(totalForce, expected));
      maxDt = interface.advance(maxDt);

      BOOST_TEST(interface.isWriteDataRequired(maxDt));
      BOOST_TEST(not interface.isReadDataAvailable()); //second participant has no new data after last advance
      for (size_t i=0; i < size; i++){
        interface.readVectorData(dataForcesID, i, force.data());
      }
      interface.finalize();
    }
  }
}

/**
 * @brief Buggy simulation setup of FSI coupling between Flite and Calculix.
 *
 * Bug: after first call of advance by Flite the mapped forces are value NaN.
 *
 * Some information about the coupling:
 * - explicit coupling scheme
 * - Flite (incompressible Navier-Stokes) starts simulation
 * - Mapping is done on Flite side with RBF
 */
BOOST_AUTO_TEST_CASE(testBug,
                     * testing::MinRanks(2)
                     * boost::unit_test::fixture<testing::MPICommRestrictFixture>(std::vector<int>({0, 1})))
{
  if (utils::Parallel::getCommunicatorSize() != 2)
    return;

  using Eigen::Vector3d;
  std::string configName = _pathToTests + "bug.xml";

  int slices = 5;
  std::vector<Vector3d> coords;
  for (int i=0; i < slices; i++){
    double z = (double)i * 1.0;
    coords.push_back( Vector3d( 1.0,  0.0, z) );
    coords.push_back( Vector3d( 0.0,  1.0, z) );
    coords.push_back( Vector3d(-1.0,  0.0, z) );
    coords.push_back( Vector3d( 0.0, -1.0, z) );
  }

  int rank = utils::Parallel::getProcessRank();
  assertion((rank == 0) || (rank == 1), rank);
  std::string solverName = rank == 0 ? "Flite" : "Calculix";
  if (solverName == std::string("Flite")){
    SolverInterface precice("Flite", 0, 1);
    config::Configuration config;
    xml::configure(config.getXMLTag(), configName);
    impl(precice).configure(config.getSolverInterfaceConfiguration());
    int meshID = precice.getMeshID("FliteNodes");
    int forcesID = precice.getDataID("Forces", meshID);
    int displacementsID = precice.getDataID("Displacements", meshID);
    int oldDisplacementsID = precice.getDataID("OldDisplacements", meshID);
    BOOST_TEST(precice.getDimensions() == 3);
    for (Vector3d& coord : coords){
      precice.setMeshVertex(meshID, coord.data());
    }
    double maxDt = precice.initialize();
    double dt = 1.0e-5 / 15.0; // Flite took 15 subcycling steps
    while (precice.isCouplingOngoing()){
      dt = dt < maxDt ? dt : maxDt;
      for(int i=0; i < (int)coords.size(); i++){
        double force[3] = { 1.0, 2.0, 3.0 };
        precice.writeVectorData(forcesID, i, force);
      }
      maxDt = precice.advance(dt);
      precice.mapReadDataTo(meshID);
      for(int i=0; i < (int)coords.size(); i++){
        double displacement[3];
        double oldDisplacement[3];
        precice.readVectorData(displacementsID, i, displacement);
        precice.readVectorData(oldDisplacementsID, i, oldDisplacement);
      }
    }
    precice.finalize();
  }
  else {
    assertion(solverName == std::string("Calculix"), solverName);
    SolverInterface precice("Calculix", 0, 1);
    config::Configuration config;
    xml::configure(config.getXMLTag(), configName);
    impl(precice).configure(config.getSolverInterfaceConfiguration());
    int meshID = precice.getMeshID("CalculixNodes");
    for (Vector3d& coord : coords){
      precice.setMeshVertex(meshID, coord.data());
    }
    for(int i=0; i < slices-1; i++){
      // Build cylinder/channel geometry
      precice.setMeshTriangleWithEdges(meshID, i*4, (i*4)+1, (i+1)*4);
      precice.setMeshTriangleWithEdges(meshID, (i+1)*4, (i*4)+1, ((i+1)*4)+1);
      precice.setMeshTriangleWithEdges(meshID, i*4+1, (i*4)+2, (i+1)*4+1);
      precice.setMeshTriangleWithEdges(meshID, (i+1)*4+1, (i*4)+2, ((i+1)*4)+2);
      precice.setMeshTriangleWithEdges(meshID, i*4+2, (i*4)+3, (i+1)*4+2);
      precice.setMeshTriangleWithEdges(meshID, (i+1)*4+2, (i*4)+3, ((i+1)*4)+3);
      precice.setMeshTriangleWithEdges(meshID, i*4+3, (i*4), (i+1)*4+3);
      precice.setMeshTriangleWithEdges(meshID, (i+1)*4+3, i*4, (i+1)*4);
    }
    double dt = precice.initialize();
    while(precice.isCouplingOngoing()){
      precice.advance(dt);
    }
    precice.finalize();
  }
}

/**
 * @brief Three solvers are coupled in a fork S2 <-> S1 <-> S3.
 *
 * Both couplings are explicit, solver 1 provides the mesh to the other two
 * solvers.
 */
BOOST_AUTO_TEST_CASE(testThreeSolvers,
                     * testing::MinRanks(3)
                     * boost::unit_test::fixture<testing::MPICommRestrictFixture>(std::vector<int>({0, 1, 2})))
{
  if (utils::Parallel::getCommunicatorSize() != 3)
    return;

  int numberOfTests = 5;
  std::vector<std::string> configs;
  configs.resize(5);
  configs[0] = _pathToTests + "three-solver-explicit-explicit.xml";
  configs[1] = _pathToTests + "three-solver-implicit-implicit.xml";
  configs[2] = _pathToTests + "three-solver-implicit-explicit.xml";
  configs[3] = _pathToTests + "three-solver-explicit-implicit.xml";
  configs[4] = _pathToTests + "three-solver-parallel.xml";

  std::vector<std::vector<int> > expectedCallsOfAdvance;
  expectedCallsOfAdvance.resize(5);
  expectedCallsOfAdvance[0] = {10, 10, 10};
  expectedCallsOfAdvance[1] = {30, 30, 20};
  expectedCallsOfAdvance[2] = {30, 30, 10};
  expectedCallsOfAdvance[3] = {30, 10, 30};
  expectedCallsOfAdvance[4] = {30, 30, 10};

  for(int k=0; k< numberOfTests; k++){
    reset();

    int rank = utils::Parallel::getProcessRank();
    assertion((rank == 0) || (rank == 1) || (rank == 2), rank);

    std::string writeIterCheckpoint(constants::actionWriteIterationCheckpoint());
    std::string readIterCheckpoint(constants::actionReadIterationCheckpoint());
    std::string writeInitData(constants::actionWriteInitialData());

    std::string solverName;
    if (rank == 0) solverName = std::string("SolverOne");
    else if (rank == 1) solverName = std::string("SolverTwo");
    else solverName = std::string("SolverThree");
    int callsOfAdvance = 0;

    if (solverName == std::string("SolverOne")){
      SolverInterface precice(solverName, 0, 1);
      config::Configuration config;
      xml::configure(config.getXMLTag(), configs[k]);
      impl(precice).configure(config.getSolverInterfaceConfiguration());
      int meshAID = precice.getMeshID("MeshA");
      int meshBID = precice.getMeshID("MeshB");
      precice.setMeshVertex(meshAID, Eigen::Vector2d(0, 0).data());
      precice.setMeshVertex(meshBID, Eigen::Vector2d(1, 1).data());
      double dt = precice.initialize();

      if (precice.isActionRequired(writeInitData)){
        precice.fulfilledAction(writeInitData);
      }
      precice.initializeData();

      while (precice.isCouplingOngoing()){
        if (precice.isActionRequired(writeIterCheckpoint)){
          precice.fulfilledAction(writeIterCheckpoint);
        }
        dt = precice.advance(dt);
        if (precice.isActionRequired(readIterCheckpoint)){
          precice.fulfilledAction(readIterCheckpoint);
        }
        callsOfAdvance++;
      }
      precice.finalize();
      BOOST_TEST(callsOfAdvance == expectedCallsOfAdvance[k][0]);
    }
    else if (solverName == std::string("SolverTwo")){
      SolverInterface precice(solverName, 0, 1);
      config::Configuration config;
      xml::configure(config.getXMLTag(), configs[k]);
      impl(precice).configure(config.getSolverInterfaceConfiguration());
      int meshID = precice.getMeshID("MeshC");
      precice.setMeshVertex(meshID, Eigen::Vector2d(0, 0).data());
      double dt = precice.initialize();

      if (precice.isActionRequired(writeInitData)){
        precice.fulfilledAction(writeInitData);
      }
      precice.initializeData();

      while (precice.isCouplingOngoing()){
        if (precice.isActionRequired(writeIterCheckpoint)){
          precice.fulfilledAction(writeIterCheckpoint);
        }
        dt = precice.advance(dt);
        if (precice.isActionRequired(readIterCheckpoint)){
          precice.fulfilledAction(readIterCheckpoint);
        }
        callsOfAdvance++;
      }
      precice.finalize();
      BOOST_TEST(callsOfAdvance == expectedCallsOfAdvance[k][1]);
    }
    else {
      assertion(solverName == std::string("SolverThree"), solverName);
      SolverInterface precice(solverName, 0, 1);
      config::Configuration config;
      xml::configure(config.getXMLTag(), configs[k]);
      impl(precice).configure(config.getSolverInterfaceConfiguration());
      int meshID = precice.getMeshID("MeshD");
      precice.setMeshVertex(meshID, Eigen::Vector2d(0, 0).data());
      double dt = precice.initialize();

      if (precice.isActionRequired(writeInitData)){
        precice.fulfilledAction(writeInitData);
      }
      precice.initializeData();

      while (precice.isCouplingOngoing()){
        if (precice.isActionRequired(writeIterCheckpoint)){
          precice.fulfilledAction(writeIterCheckpoint);
        }
        dt = precice.advance(dt);
        if (precice.isActionRequired(readIterCheckpoint)){
          precice.fulfilledAction(readIterCheckpoint);
        }
        callsOfAdvance++;
      }
      precice.finalize();
      BOOST_TEST(callsOfAdvance == expectedCallsOfAdvance[k][2]);
    }
  }
}

/// Four solvers are multi-coupled.
BOOST_AUTO_TEST_CASE(testMultiCoupling, * testing::OnSize(4))
{
  std::vector<Eigen::Vector2d> positions;
  Eigen::Vector2d position;
  position << 0.0, 0.0;
  positions.push_back(position);
  position << 1.0, 0.0;
  positions.push_back(position);
  position << 1.0, 1.0;
  positions.push_back(position);
  position << 0.0, 1.0;
  positions.push_back(position);

  std::vector<Eigen::Vector2d> datas;
  Eigen::Vector2d data;
  data << 1.0, 1.0;
  datas.push_back(data);
  data << 2.0, 2.0;
  datas.push_back(position);
  data << 3.0, 3.0;
  datas.push_back(data);
  data << 4.0, 5.0;
  datas.push_back(data);

  std::string writeIterCheckpoint(constants::actionWriteIterationCheckpoint());
  std::string readIterCheckpoint(constants::actionReadIterationCheckpoint());

  if (utils::Parallel::getProcessRank() < 3){
    int meshID = -1;
    int dataWriteID = -1;
    int dataReadID = -1;

    std::string participant = "";

    if (utils::Parallel::getProcessRank() == 0){
      participant = "SOLIDZ1";
    }
    else if (utils::Parallel::getProcessRank() == 1){
      participant = "SOLIDZ2";
    }
    else if (utils::Parallel::getProcessRank() == 2){
      participant = "SOLIDZ3";
    }

    SolverInterface precice(participant, 0, 1);
    config::Configuration config;
    xml::configure(config.getXMLTag(), _pathToTests + "/multi.xml");
    impl(precice).configure(config.getSolverInterfaceConfiguration());
    BOOST_TEST(precice.getDimensions() == 2);

    if (utils::Parallel::getProcessRank() == 0){
      meshID = precice.getMeshID("SOLIDZ_Mesh1");
      dataWriteID = precice.getDataID("Displacements1", meshID);
      dataReadID = precice.getDataID("Forces1", meshID);
    }
    else if (utils::Parallel::getProcessRank() == 1){
      meshID = precice.getMeshID("SOLIDZ_Mesh2");
      dataWriteID = precice.getDataID("Displacements2", meshID);
      dataReadID = precice.getDataID("Forces2", meshID);
    }
    else if (utils::Parallel::getProcessRank() == 2){
      meshID = precice.getMeshID("SOLIDZ_Mesh3");
      dataWriteID = precice.getDataID("Displacements3", meshID);
      dataReadID = precice.getDataID("Forces3", meshID);
    }

    std::vector<int> vertexIDs;
    int vertexID = -1;
    for (size_t i=0; i < 4; i++){
      vertexID = precice.setMeshVertex(meshID, positions[i].data());
      vertexIDs.push_back(vertexID);
    }

    precice.initialize();

    for (size_t i=0; i < 4; i++){
      precice.writeVectorData(dataWriteID, vertexIDs[i], datas[i].data());
    }

    if (precice.isActionRequired(writeIterCheckpoint)){
      precice.fulfilledAction(writeIterCheckpoint);
    }
    precice.advance(0.0001);
    if (precice.isActionRequired(readIterCheckpoint)){
      precice.fulfilledAction(readIterCheckpoint);
    }

    for (size_t i=0; i < 4; i++){
      precice.readVectorData(dataReadID, vertexIDs[i], datas[i].data());
    }

    BOOST_TEST(datas[0][0] == 1.00000000000000002082e-03);
    BOOST_TEST(datas[0][1] == 1.00000000000000002082e-03);
    BOOST_TEST(datas[1][0] == 0.00000000000000000000e+00);
    BOOST_TEST(datas[1][1] == 1.00000000000000002082e-03);
    BOOST_TEST(datas[2][0] == 3.00000000000000006245e-03);
    BOOST_TEST(datas[2][1] == 3.00000000000000006245e-03);
    BOOST_TEST(datas[3][0] == 4.00000000000000008327e-03);
    BOOST_TEST(datas[3][1] == 5.00000000000000010408e-03);

    precice.finalize();

  }
  else {
    assertion(utils::Parallel::getProcessRank() == 3);
    SolverInterface precice("NASTIN", 0, 1);
    config::Configuration config;
    xml::configure(config.getXMLTag(), _pathToTests + "/multi.xml");
    impl(precice).configure(config.getSolverInterfaceConfiguration());
    BOOST_TEST(precice.getDimensions() == 2);
    int meshID1 = precice.getMeshID("NASTIN_Mesh1");
    int meshID2 = precice.getMeshID("NASTIN_Mesh2");
    int meshID3 = precice.getMeshID("NASTIN_Mesh3");
    int dataWriteID1 = precice.getDataID("Forces1", meshID1);
    int dataWriteID2 = precice.getDataID("Forces2", meshID2);
    int dataWriteID3 = precice.getDataID("Forces3", meshID3);

    std::vector<int> vertexIDs1;
    int vertexID = -1;
    for (size_t i=0; i < 4; i++){
      vertexID = precice.setMeshVertex(meshID1, positions[i].data());
      vertexIDs1.push_back(vertexID);
    }
    std::vector<int> vertexIDs2;
    for (size_t i=0; i < 4; i++){
      vertexID = precice.setMeshVertex(meshID2, positions[i].data());
      vertexIDs2.push_back(vertexID);
    }
    std::vector<int> vertexIDs3;
    for (size_t i=0; i < 4; i++){
      vertexID = precice.setMeshVertex(meshID3, positions[i].data());
      vertexIDs3.push_back(vertexID);
    }

    precice.initialize();

    for (size_t i=0; i < 4; i++){
      precice.writeVectorData(dataWriteID1, vertexIDs1[i], datas[i].data());
      precice.writeVectorData(dataWriteID2, vertexIDs2[i], datas[i].data());
      precice.writeVectorData(dataWriteID3, vertexIDs3[i], datas[i].data());
    }

    if (precice.isActionRequired(writeIterCheckpoint)){
      precice.fulfilledAction(writeIterCheckpoint);
    }
    precice.advance(0.0001);
    if (precice.isActionRequired(readIterCheckpoint)){
      precice.fulfilledAction(readIterCheckpoint);
    }

    precice.finalize();

  }

}

/**
 * @brief Tests the Nearest Projection Mapping between two participants
 *
 */
BOOST_AUTO_TEST_CASE(testMappingNearestProjection,
                     * testing::MinRanks(2)
                     * boost::unit_test::fixture<testing::MPICommRestrictFixture>(std::vector<int>({0, 1})))
{
  if (utils::Parallel::getCommunicatorSize() != 2)
    return;

  mesh::Mesh::resetGeometryIDsGlobally();
  using Eigen::Vector3d;

  const std::string configFile = _pathToTests + "mapping-nearest-projection.xml";

  const double z = 0.3;

  // MeshOne
  Vector3d coordOneA{0.0, 0.0, z};
  Vector3d coordOneB{1.0, 0.0, z};
  Vector3d coordOneC{1.0, 1.0, z};
  Vector3d coordOneD{0.0, 1.0, z};
  double valOneA = 1.0;
  double valOneB = 3.0;
  double valOneC = 5.0;
  double valOneD = 7.0;

  // MeshTwo
  Vector3d coordTwoA{0.0, 0.0, z+0.1}; // Maps to vertex A
  Vector3d coordTwoB{0.0, 0.5, z-0.01}; // Maps to edge AD
  Vector3d coordTwoC{2.0/3.0, 1.0/3.0, z+0.001}; // Maps to triangle ABC
  // This corresponds to the point C from mesh two on the triangle ABC on mesh one.
  Vector3d barycenterABC{0.3798734633239789, 0.24025307335204216, 0.3798734633239789};
  double expectedValTwoA = 1.0;
  double expectedValTwoB = 4.0;
  double expectedValTwoC = Vector3d{valOneA, valOneB, valOneC}.dot(barycenterABC);

  if (utils::Parallel::getProcessRank() == 0){
    SolverInterface cplInterface("SolverOne", 0, 1);
    config::Configuration config;
    xml::configure(config.getXMLTag(), configFile);
    impl(cplInterface).configure(config.getSolverInterfaceConfiguration());
    const int meshOneID = cplInterface.getMeshID("MeshOne");

    // Setup mesh one.
    int idA = cplInterface.setMeshVertex(meshOneID, coordOneA.data());
    int idB = cplInterface.setMeshVertex(meshOneID, coordOneB.data());
    int idC = cplInterface.setMeshVertex(meshOneID, coordOneC.data());
    int idD = cplInterface.setMeshVertex(meshOneID, coordOneD.data());

    int idAB = cplInterface.setMeshEdge(meshOneID, idA, idB);
    int idBC = cplInterface.setMeshEdge(meshOneID, idB, idC);
    int idCD = cplInterface.setMeshEdge(meshOneID, idC, idD);
    int idDA = cplInterface.setMeshEdge(meshOneID, idD, idA);
    int idCA = cplInterface.setMeshEdge(meshOneID, idC, idA);

    cplInterface.setMeshTriangle(meshOneID, idAB, idBC, idCA);
    cplInterface.setMeshTriangle(meshOneID, idCD, idDA, idCA);

    // Initialize, thus sending the mesh.
    double maxDt = cplInterface.initialize();
    BOOST_TEST(cplInterface.isCouplingOngoing(), "Sending participant should have to advance once!");

    // Write the data to be send.
    int dataAID = cplInterface.getDataID("DataOne",meshOneID);
    cplInterface.writeScalarData(dataAID, idA, valOneA);
    cplInterface.writeScalarData(dataAID, idB, valOneB);
    cplInterface.writeScalarData(dataAID, idC, valOneC);
    cplInterface.writeScalarData(dataAID, idD, valOneD);

    // Advance, thus send the data to the receiving partner.
    cplInterface.advance(maxDt);
    BOOST_TEST(!cplInterface.isCouplingOngoing(), "Sending participant should have to advance once!");
    cplInterface.finalize();
  }
  else if (utils::Parallel::getProcessRank() == 1){
    SolverInterface cplInterface("SolverTwo", 0, 1);
    config::Configuration config;
    xml::configure(config.getXMLTag(), configFile);
    impl(cplInterface).configure(config.getSolverInterfaceConfiguration());
    int meshTwoID = cplInterface.getMeshID("MeshTwo");

    // Setup receiving mesh.
    int idA = cplInterface.setMeshVertex(meshTwoID, coordTwoA.data());
    int idB = cplInterface.setMeshVertex(meshTwoID, coordTwoB.data());
    int idC = cplInterface.setMeshVertex(meshTwoID, coordTwoC.data());

    // Initialize, thus receive the data and map.
    double maxDt = cplInterface.initialize();
    BOOST_TEST(cplInterface.isCouplingOngoing(), "Receiving participant should have to advance once!");

    // Read the mapped data from the mesh.
    int dataAID = cplInterface.getDataID("DataOne",meshTwoID);
    double valueA, valueB, valueC;
    cplInterface.readScalarData(dataAID, idA, valueA);
    cplInterface.readScalarData(dataAID, idB, valueB);
    cplInterface.readScalarData(dataAID, idC, valueC);

    BOOST_TEST(valueA == expectedValTwoA);
    BOOST_TEST(valueB == expectedValTwoB);
    BOOST_TEST(valueC == expectedValTwoC);

    // Verify that there is only one time step necessary.
    cplInterface.advance(maxDt);
    BOOST_TEST(!cplInterface.isCouplingOngoing(), "Receiving participant should have to advance once!");
    cplInterface.finalize();
  }
}

/**
<<<<<<< HEAD
 * @brief Tests the axial geometric multiscale mapping between a 1D and a 3D participant
 *
 */
BOOST_AUTO_TEST_CASE(testMappingAxialGeoMultiscale,
                     * testing::MinRanks(2)
                     * boost::unit_test::fixture<testing::MPICommRestrictFixture>(std::vector<int>({0, 1})))
{
  if (utils::Parallel::getCommunicatorSize() != 2)
    return;

  mesh::Mesh::resetGeometryIDsGlobally();
  using Eigen::Vector3d;

  const std::string configFile = _pathToTests + "mapping-axial-geo-multiscale.xml";

  if (utils::Parallel::getProcessRank() == 0){
    SolverInterface cplInterface("Solver1D", 0, 1);
    config::Configuration config;
    xml::configure(config.getXMLTag(), configFile);
    cplInterface._impl->configure(config.getSolverInterfaceConfiguration());
    const int meshOneID = cplInterface.getMeshID("MeshOne");

    // Setup mesh one.
    Vector3d v{0.5, 0.0, 0.0};
    int idA = cplInterface.setMeshVertex(meshOneID, v.data());

    // Initialize, thus sending the mesh.
    double maxDt = cplInterface.initialize();
    BOOST_TEST(cplInterface.isCouplingOngoing(), "Sending participant should have to advance once!");

    // Write the data to be send.
    int dataAID = cplInterface.getDataID("DataOne",meshOneID);
    cplInterface.writeScalarData(dataAID, idA, 5.0);

    // Advance, thus send the data to the receiving partner.
    cplInterface.advance(maxDt);
    BOOST_TEST(!cplInterface.isCouplingOngoing(), "Sending participant should have to advance once!");
    cplInterface.finalize();
  }
  else if (utils::Parallel::getProcessRank() == 1){
    SolverInterface cplInterface("Solver3D", 0, 1);
    config::Configuration config;
    xml::configure(config.getXMLTag(), configFile);
    cplInterface._impl->configure(config.getSolverInterfaceConfiguration());
    int meshTwoID = cplInterface.getMeshID("MeshTwo");

    Vector3d coordTwoA{0.5, 0.0, 0.0}; // max of the parabola
    Vector3d coordTwoB{0.5, 0.5, 0.0}; // should give 0
    Vector3d coordTwoC{0.5, -0.1, 0.0}; // sth in between

    int idA = cplInterface.setMeshVertex(meshTwoID, coordTwoA.data());
    int idB = cplInterface.setMeshVertex(meshTwoID, coordTwoB.data());
    int idC = cplInterface.setMeshVertex(meshTwoID, coordTwoC.data());

    // Initialize, thus receive the data and map.
    double maxDt = cplInterface.initialize();
    BOOST_TEST(cplInterface.isCouplingOngoing(), "Receiving participant should have to advance once!");

    // Read the mapped data from the mesh.
    int dataAID = cplInterface.getDataID("DataOne",meshTwoID);
    double valueA, valueB, valueC;
    cplInterface.readScalarData(dataAID, idA, valueA);
    cplInterface.readScalarData(dataAID, idB, valueB);
    cplInterface.readScalarData(dataAID, idC, valueC);

    BOOST_TEST(valueA == 10.0);
    BOOST_TEST(valueB == 0.0);
    BOOST_TEST(valueC == 0.96 * 5.0 * 2.0);

    // Verify that there is only one time step necessary.
    cplInterface.advance(maxDt);
    BOOST_TEST(!cplInterface.isCouplingOngoing(), "Receiving participant should have to advance once!");
    cplInterface.finalize();
  }
}

=======
 * @brief Tests sending one mesh to multiple participants
 *
 */
BOOST_AUTO_TEST_CASE(testSendMeshToMultipleParticipants,
                     * testing::MinRanks(3)
                     * boost::unit_test::fixture<testing::MPICommRestrictFixture>(std::vector<int>({0, 1, 2})))
{
  if (utils::Parallel::getCommunicatorSize() != 3)
    return;

  mesh::Mesh::resetGeometryIDsGlobally();

  const std::string configFile = _pathToTests + "send-mesh-to-multiple-participants.xml";
  std::string solverName;
  std::string meshName;

  Eigen::Vector2d vertex{0.0, 0.0};

  double value = 1.0;

  if (utils::Parallel::getProcessRank() == 0){
    solverName = "SolverOne";
    meshName = "MeshA";
  }
  else if (utils::Parallel::getProcessRank() == 1){
    solverName = "SolverTwo";
    meshName = "MeshB";
  }
  else if (utils::Parallel::getProcessRank() == 2){
    solverName = "SolverThree";
    meshName = "MeshC";
  }

  SolverInterface cplInterface(solverName, 0, 1);
  config::Configuration config;
  xml::configure(config.getXMLTag(), configFile);
  impl(cplInterface).configure(config.getSolverInterfaceConfiguration());

  const int meshID = cplInterface.getMeshID(meshName);

  int vertexID = cplInterface.setMeshVertex(meshID, vertex.data());

  double maxDt = cplInterface.initialize();

  int dataID = cplInterface.getDataID("Data", meshID);

  if (utils::Parallel::getProcessRank() == 0){
    cplInterface.writeScalarData(dataID, vertexID, value);
  }
  else{
    double valueReceived = -1.0;
    cplInterface.readScalarData(dataID, vertexID, valueReceived);
    BOOST_TEST(valueReceived == value);
  }

  cplInterface.advance(maxDt);
  cplInterface.finalize();
}

/**
 * @brief Test to reproduce the problem of issue 383, https://github.com/precice/precice/issues/383
 *
 */
BOOST_AUTO_TEST_CASE(testPreconditionerBug,
                     * testing::MinRanks(2)
                     * boost::unit_test::fixture<testing::MPICommRestrictFixture>(std::vector<int>({0, 1})))
{
  if (utils::Parallel::getCommunicatorSize() != 2)
    return;

  mesh::Mesh::resetGeometryIDsGlobally();
  using Eigen::Vector2d;
  using namespace precice::constants;

  const std::string configFile = _pathToTests + "preconditioner-bug.xml";

  std::string participantName = utils::Parallel::getProcessRank() == 0 ? "SolverOne" : "SolverTwo";
  std::string meshName = utils::Parallel::getProcessRank() == 0 ? "MeshOne" : "MeshTwo";

  SolverInterface cplInterface(participantName, 0, 1);
  config::Configuration config;
  xml::configure(config.getXMLTag(), configFile);
  impl(cplInterface).configure(config.getSolverInterfaceConfiguration());
  const int meshID = cplInterface.getMeshID(meshName);

  Vector2d vertex{0.0, 0.0};

  int vertexID = cplInterface.setMeshVertex(meshID, vertex.data());

  cplInterface.initialize();
  int numberOfAdvanceCalls = 0;

  while (cplInterface.isCouplingOngoing()) {
    if (cplInterface.isActionRequired(actionWriteIterationCheckpoint()))
      cplInterface.fulfilledAction(actionWriteIterationCheckpoint());
    if (cplInterface.isActionRequired(actionReadIterationCheckpoint()))
      cplInterface.fulfilledAction(actionReadIterationCheckpoint());

    if (utils::Parallel::getProcessRank() == 1){
      int dataID = cplInterface.getDataID("DataOne", meshID);
      // to get convergence in first timestep (everything 0), but not in second timestep
      Vector2d value{0.0, 0.0 + numberOfAdvanceCalls};
      cplInterface.writeVectorData(dataID, vertexID, value.data());
    }
    cplInterface.advance(1.0);
    ++numberOfAdvanceCalls;
  }
  cplInterface.finalize();
}


>>>>>>> 7b3fdc03
BOOST_AUTO_TEST_SUITE_END()
BOOST_AUTO_TEST_SUITE_END()
#endif // PRECICE_NO_MPI<|MERGE_RESOLUTION|>--- conflicted
+++ resolved
@@ -1482,7 +1482,6 @@
 }
 
 /**
-<<<<<<< HEAD
  * @brief Tests the axial geometric multiscale mapping between a 1D and a 3D participant
  *
  */
@@ -1502,7 +1501,7 @@
     SolverInterface cplInterface("Solver1D", 0, 1);
     config::Configuration config;
     xml::configure(config.getXMLTag(), configFile);
-    cplInterface._impl->configure(config.getSolverInterfaceConfiguration());
+    impl(cplInterface).configure(config.getSolverInterfaceConfiguration());
     const int meshOneID = cplInterface.getMeshID("MeshOne");
 
     // Setup mesh one.
@@ -1526,7 +1525,7 @@
     SolverInterface cplInterface("Solver3D", 0, 1);
     config::Configuration config;
     xml::configure(config.getXMLTag(), configFile);
-    cplInterface._impl->configure(config.getSolverInterfaceConfiguration());
+    impl(cplInterface).configure(config.getSolverInterfaceConfiguration());
     int meshTwoID = cplInterface.getMeshID("MeshTwo");
 
     Vector3d coordTwoA{0.5, 0.0, 0.0}; // max of the parabola
@@ -1559,7 +1558,7 @@
   }
 }
 
-=======
+/**
  * @brief Tests sending one mesh to multiple participants
  *
  */
@@ -1671,7 +1670,6 @@
 }
 
 
->>>>>>> 7b3fdc03
 BOOST_AUTO_TEST_SUITE_END()
 BOOST_AUTO_TEST_SUITE_END()
 #endif // PRECICE_NO_MPI