--- conflicted
+++ resolved
@@ -44,27 +44,18 @@
 public:
 
   /**
-<<<<<<< HEAD
    * @brief Constructor.
    */
   SocketCommunication (
     const std::string& addressExchangeDirectory = "" );
 
   /**
-=======
->>>>>>> 6a9e5db0
    * @brief Constructor.
    */
   SocketCommunication (
     const std::string& network,
-<<<<<<< HEAD
     unsigned short     portNumber,
     const std::string& addressExchangeDirectory = "" );
-=======
-    int                port,
-    const std::string& addressExchangeDirectory );
->>>>>>> 6a9e5db0
-
   /**
    * @brief Destructor.
    */
@@ -249,11 +240,7 @@
   std::string _network;
 
   // @brief Port used for socket connection.
-<<<<<<< HEAD
   unsigned short _portNumber;
-=======
-  int _port;
->>>>>>> 6a9e5db0
 
   // @brief Directory where IP address is exchanged by file.
   std::string _ipExchangeDirectory;
