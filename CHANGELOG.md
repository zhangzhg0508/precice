--- conflicted
+++ resolved
@@ -4,14 +4,11 @@
 
 ## develop
 
-<<<<<<< HEAD
 - Added support for python 3 in python actions
-=======
 - Simplify parallel configuration
   - automatically add `master:mpi-single` for parallel participant if necessary
   - no longer require `gather-scatter` distribution type for a `m2n` with at least one serial participant
   - automatically choose suitable RBF implementation based on whether preCICE was built with PETSc and whether the participant is serial or parallel 
->>>>>>> 301f7893
 - Added a generator for markdown references `binprecice md`.
 - Refactored the XML documentation generation out of the `xml::XMLAttribute` and `xml::XMLTag` classes into `xml/Printer.[ch]pp`.
 - Changed the internal handling of Meshes by removing sub-meshes, the type hierarchy based on `mesh::PropertyContainer`, and the obsolete `mesh::Group` and `mesh::Merge`.
